using System;
using System.Collections.Concurrent;
using System.Collections.Generic;
using System.ComponentModel.DataAnnotations;
using System.Globalization;
using System.IO;
using System.Linq;
using System.Reflection;
using System.Runtime.InteropServices;
using System.Text;
using System.Text.RegularExpressions;
using System.Threading;
using System.Threading.Tasks;
using McMaster.Extensions.CommandLineUtils;
using SteamDatabase.ValvePak;
using ValveResourceFormat;
using ValveResourceFormat.Blocks;
using ValveResourceFormat.CompiledShader;
using ValveResourceFormat.IO;
using ValveResourceFormat.ResourceTypes;
using ValveResourceFormat.ToolsAssetInfo;

namespace Decompiler
{
    [Command(Name = "vrf_decompiler", Description = "A test bed command line interface for the VRF library")]
    [VersionOptionFromMember(MemberName = nameof(GetVersion))]
    public class Decompiler
    {
        private readonly Dictionary<string, ResourceStat> stats = new();
        private readonly Dictionary<string, string> uniqueSpecialDependancies = new();

        private readonly object ConsoleWriterLock = new();
        private int CurrentFile;
        private int TotalFiles;

        [Required]
        [Option("-i|--input", "Input file to be processed. With no additional arguments, a summary of the input(s) will be displayed.", CommandOptionType.SingleValue)]
        public string InputFile { get; private set; }

        [Option("-o|--output", "Output path to write to. If input is a folder (or a VPK), this should be a folder.", CommandOptionType.SingleValue)]
        public string OutputFile { get; private set; }

        [Option("--recursive", "If specified and given input is a folder, all sub directories will be scanned too.", CommandOptionType.NoValue)]
        public bool RecursiveSearch { get; private set; }

        [Option("--recursive_vpk", "If specified along with --recursive, will also recurse into VPK archives.", CommandOptionType.NoValue)]
        public bool RecursiveSearchArchives { get; private set; }

        [Option("-a|--all", "Print the content of each resource block in the file.", CommandOptionType.NoValue)]
        public bool PrintAllBlocks { get; }

        [Option("-b|--block", "Print the content of a specific block, example: DATA, RERL, REDI, NTRO.", CommandOptionType.SingleValue)]
        public string BlockToPrint { get; }

        [Option("--stats", "Collect stats on all input files and then print them. (This is testing VRF over all files at once)", CommandOptionType.NoValue)]
        public bool CollectStats { get; }

        [Option("--threads", "If more than 1, files will be processed concurrently.", CommandOptionType.SingleValue)]
        public int MaxParallelismThreads { get; } = 1;

        [Option("--vpk_dir", "Write a file with files in given VPK and their CRC.", CommandOptionType.NoValue)]
        public bool OutputVPKDir { get; }

        [Option("--vpk_verify", "Verify checksums and signatures.", CommandOptionType.NoValue)]
        public bool VerifyVPKChecksums { get; }

        [Option("--vpk_cache", "Use cached VPK manifest to keep track of updates. Only changed files will be written to disk.", CommandOptionType.NoValue)]
        public bool CachedManifest { get; }

        [Option("-d|--vpk_decompile", "Decompile supported resource files.", CommandOptionType.NoValue)]
        public bool Decompile { get; }

        [Option("-e|--vpk_extensions", "File extension(s) filter, example: \"vcss_c,vjs_c,vxml_c\".", CommandOptionType.SingleValue)]
        public string ExtFilter { get; }

        [Option("-f|--vpk_filepath", "File path filter, example: \"panorama\\\\\" or \"scripts/items/items_game.txt\".", CommandOptionType.SingleValue)]
        public string FileFilter { get; private set; }

        [Option("-l|--vpk_list", "Lists all resources in given VPK. File extension and path filters apply.", CommandOptionType.NoValue)]
        public bool ListResources { get; }

        [Option("--gltf_export_format", "Exports meshes/models in given glTF format. Must be either 'gltf' (default) or 'glb'.", CommandOptionType.SingleValue)]
        public string GltfExportFormat { get; } = "gltf";

        [Option("--gltf_export_materials", "Whether to export materials during glTF exports.", CommandOptionType.NoValue)]
        public bool GltfExportMaterials { get; }

        private string[] ExtFilterList;
        private bool IsInputFolder;

        // This decompiler is a test bed for our library,
        // don't expect to see any quality code in here
        public static int Main(string[] args)
        {
            CultureInfo.DefaultThreadCurrentCulture = CultureInfo.InvariantCulture;
            CultureInfo.DefaultThreadCurrentUICulture = CultureInfo.InvariantCulture;

            return CommandLineApplication.Execute<Decompiler>(args);
        }

        private int OnExecute()
        {
            InputFile = Path.GetFullPath(InputFile);

            if (OutputFile != null)
            {
                OutputFile = Path.GetFullPath(OutputFile);
                OutputFile = FixPathSlashes(OutputFile);
            }

            if (FileFilter != null)
            {
                FileFilter = FixPathSlashes(FileFilter);
            }

            if (ExtFilter != null)
            {
                ExtFilterList = ExtFilter.Split(',');
            }

            if (GltfExportFormat != "gltf" && GltfExportFormat != "glb")
            {
                Console.Error.WriteLine("glTF export format must be either 'gltf' or 'glb'.");

                return 1;
            }

            var paths = new List<string>();

            if (Directory.Exists(InputFile))
            {
                if (OutputFile != null && File.Exists(OutputFile))
                {
                    Console.Error.WriteLine("Output path is an existing file, but input is a folder.");

                    return 1;
                }

                // Make sure we always have a trailing slash for input folders
                if (!InputFile.EndsWith(Path.DirectorySeparatorChar))
                {
                    InputFile += Path.DirectorySeparatorChar;
                }

                IsInputFolder = true;

                var dirs = Directory
                    .EnumerateFiles(InputFile, "*.*", RecursiveSearch ? SearchOption.AllDirectories : SearchOption.TopDirectoryOnly)
                    .Where(s =>
                    {
                        if (ExtFilterList != null)
                        {
                            foreach (var ext in ExtFilterList)
                            {
                                if (s.EndsWith(ext, StringComparison.Ordinal))
                                {
                                    return true;
                                }
                            }

                            return false;
                        }

                        return s.EndsWith("_c", StringComparison.Ordinal) || s.EndsWith(".vcs", StringComparison.Ordinal);
                    })
                    .ToList();

                if (RecursiveSearchArchives)
                {
                    if (!RecursiveSearch)
                    {
                        Console.Error.WriteLine("Option --recursive_vpk must be specified with --recursive.");

                        return 1;
                    }

                    var vpkRegex = new Regex(@"_[0-9]{3}\.vpk$");
                    var vpks = Directory
                        .EnumerateFiles(InputFile, "*.vpk", SearchOption.AllDirectories)
                        .Where(s => !vpkRegex.IsMatch(s));

                    dirs.AddRange(vpks);
                }

                if (!dirs.Any())
                {
                    Console.Error.WriteLine($"Unable to find any \"_c\" compiled files in \"{InputFile}\" folder.");

                    if (!RecursiveSearch)
                    {
                        Console.Error.WriteLine("Perhaps you should specify --recursive option to scan the input folder recursively.");
                    }

                    return 1;
                }

                paths.AddRange(dirs);
            }
            else if (File.Exists(InputFile))
            {
                if (RecursiveSearch)
                {
                    Console.Error.WriteLine("File passed in with --recursive option. Either pass in a folder or remove --recursive.");

                    return 1;
                }

                // TODO: Support recursing vpks inside of vpk?
                if (RecursiveSearchArchives)
                {
                    Console.Error.WriteLine("File passed in with --recursive_vpk option, this is not supported.");

                    return 1;
                }

                paths.Add(InputFile);
            }
            else
            {
                Console.Error.WriteLine("Input \"{0}\" is not a file or a folder.", InputFile);

                return 1;
            }

            CurrentFile = 0;
            TotalFiles = paths.Count;

            if (MaxParallelismThreads > 1)
            {
                Console.WriteLine("Will use {0} threads concurrently.", MaxParallelismThreads);

                var queue = new ConcurrentQueue<string>(paths);
                var tasks = new List<Task>();

                ThreadPool.GetMinThreads(out var workerThreads, out var completionPortThreads);

                if (workerThreads < MaxParallelismThreads)
                {
                    ThreadPool.SetMinThreads(MaxParallelismThreads, MaxParallelismThreads);
                }

                for (var n = 0; n < MaxParallelismThreads; n++)
                {
                    tasks.Add(Task.Run(() =>
                    {
                        while (queue.TryDequeue(out var path))
                        {
                            ProcessFile(path);
                        }
                    }));
                }

                Task.WhenAll(tasks).GetAwaiter().GetResult();
            }
            else
            {
                foreach (var path in paths)
                {
                    ProcessFile(path);
                }
            }

            if (CollectStats)
            {
                Console.WriteLine();
                Console.WriteLine("Processed resource stats:");

                foreach (var stat in stats.OrderByDescending(x => x.Value.Count).ThenBy(x => x.Key))
                {
                    var info = string.IsNullOrEmpty(stat.Value.Info) ? string.Empty : $" ({stat.Value.Info})";

                    Console.WriteLine($"{stat.Value.Count,5} resources of version {stat.Value.Version} and type {stat.Value.Type}{info}");

                    foreach (var file in stat.Value.FilePaths)
                    {
                        Console.WriteLine($"\t\t{file}");
                    }
                }

                Console.WriteLine();
                Console.WriteLine("Unique special dependancies:");

                foreach (var stat in uniqueSpecialDependancies)
                {
                    Console.WriteLine("{0} in {1}", stat.Key, stat.Value);
                }
            }

            return 0;
        }

        private void ProcessFile(string path)
        {
            using var fs = new FileStream(path, FileMode.Open, FileAccess.Read);
            ProcessFile(path, fs);
        }

        private void ProcessFile(string path, Stream stream, string originalPath = null)
        {
            var magicData = new byte[4];

            int bytesRead;
            var totalRead = 0;
            while ((bytesRead = stream.Read(magicData, totalRead, magicData.Length - totalRead)) != 0)
            {
                totalRead += bytesRead;
            }

            stream.Seek(-totalRead, SeekOrigin.Current);

            var magic = BitConverter.ToUInt32(magicData, 0);

            switch (magic)
            {
                case Package.MAGIC: ParseVPK(path, stream); return;
                case ShaderFile.MAGIC: ParseVCS(path, stream); return;
                case ToolsAssetInfo.MAGIC2:
                case ToolsAssetInfo.MAGIC: ParseToolsAssetInfo(path, stream); return;
                case BinaryKV3.MAGIC3:
                case BinaryKV3.MAGIC2:
                case BinaryKV3.MAGIC: ParseKV3(path, stream); return;
            }

            var pathExtension = Path.GetExtension(path);

            if (pathExtension == ".vfont")
            {
                ParseVFont(path);

                return;
            }

            lock (ConsoleWriterLock)
            {
                Console.ForegroundColor = ConsoleColor.Green;
                Console.WriteLine("[{0}/{1}] {2}", ++CurrentFile, TotalFiles, path);
                Console.ResetColor();
            }

            var resource = new Resource
            {
                FileName = path,
            };

            try
            {
                resource.Read(stream);

                var extension = FileExtract.GetExtension(resource);

                if (extension == null)
                {
                    extension = Path.GetExtension(path);

                    if (extension.EndsWith("_c", StringComparison.Ordinal))
                    {
                        extension = extension[..^2];
                    }
                }

                if (CollectStats)
                {
                    var id = $"{resource.ResourceType}_{resource.Version}";
                    var info = string.Empty;

                    switch (resource.ResourceType)
                    {
                        case ResourceType.Texture:
                            var texture = (Texture)resource.DataBlock;
                            info = texture.Format.ToString();
                            break;

                        case ResourceType.Sound:
                            info = ((Sound)resource.DataBlock).SoundType.ToString();
                            break;
                    }

                    if (OutputFile == null)
                    {
                        // Test extraction code flow while collecting stats
                        FileExtract.Extract(resource);
                    }

                    if (!string.IsNullOrEmpty(info))
                    {
                        id = string.Concat(id, "_", info);
                    }

                    lock (stats)
                    {
                        if (stats.ContainsKey(id))
                        {
                            if (stats[id].Count++ < 10)
                            {
                                stats[id].FilePaths.Add(path);
                            }
                        }
                        else
                        {
                            stats.Add(id, new ResourceStat(resource, info, path));
                        }
                    }

                    if (resource.EditInfo != null && resource.EditInfo.Structs.ContainsKey(ResourceEditInfo.REDIStruct.SpecialDependencies))
                    {
                        lock (uniqueSpecialDependancies)
                        {
                            foreach (var dep in ((ValveResourceFormat.Blocks.ResourceEditInfoStructs.SpecialDependencies)resource.EditInfo.Structs[ResourceEditInfo.REDIStruct.SpecialDependencies]).List)
                            {
                                uniqueSpecialDependancies[$"{dep.CompilerIdentifier} \"{dep.String}\""] = path;
                            }
                        }
                    }

                    foreach (var block in resource.Blocks)
                    {
                        block.ToString();
                    }
                }

                if (OutputFile != null)
                {
                    var contentFile = FileExtract.Extract(resource);
<<<<<<< HEAD

                    var outFilePath = GetOutputPath(path);

                    if (Path.GetExtension(outFilePath) != extension)
                    {
                        Console.WriteLine($"WARNING: Extension `{Path.GetExtension(outFilePath)}` differs from the one suggested `{extension}`");
                    }

=======

                    path = Path.ChangeExtension(path, extension);
                    var outFilePath = GetOutputPath(path);

                    var extensionNew = Path.GetExtension(outFilePath);
                    if (extensionNew.Length == 0 || (extensionNew[1..]) != extension)
                    {
                        lock (ConsoleWriterLock)
                        {
                            Console.ForegroundColor = ConsoleColor.Yellow;
                            Console.WriteLine($"Extension '.{extension}' might be more suitable than the one provided '{extensionNew}'");
                            Console.ResetColor();
                        }
                    }

>>>>>>> 8fa7413f
                    DumpContentFile(outFilePath, contentFile);
                }
            }
            catch (Exception e)
            {
                LogException(e, path, originalPath);
            }

            if (CollectStats)
            {
                return;
            }

            //Console.WriteLine("\tInput Path: \"{0}\"", args[fi]);
            //Console.WriteLine("\tResource Name: \"{0}\"", "???");
            //Console.WriteLine("\tID: {0:x16}", 0);

            lock (ConsoleWriterLock)
            {
                // Highlight resource type line if undetermined
                if (resource.ResourceType == ResourceType.Unknown)
                {
                    Console.ForegroundColor = ConsoleColor.Cyan;
                }

                Console.WriteLine("\tResource Type: {0} [Version {1}] [Header Version: {2}]", resource.ResourceType, resource.Version, resource.HeaderVersion);
                Console.ResetColor();
            }

            Console.WriteLine("\tFile Size: {0} bytes", resource.FileSize);
            Console.WriteLine(Environment.NewLine);

            if (resource.ContainsBlockType(BlockType.RERL))
            {
                Console.WriteLine("--- Resource External Refs: ---");
                Console.WriteLine("\t{0,-16}  {1,-48}", "Id:", "Resource Name:");

                foreach (var res in resource.ExternalReferences.ResourceRefInfoList)
                {
                    Console.WriteLine("\t{0:X16}  {1,-48}", res.Id, res.Name);
                }
            }
            else
            {
                Console.WriteLine("--- (No External Resource References Found)");
            }

            Console.WriteLine(Environment.NewLine);

            // TODO: Resource Deferred Refs:
            Console.WriteLine("--- (No Deferred Resource References Found)");

            Console.WriteLine(Environment.NewLine);

            Console.WriteLine("--- Resource Blocks: Count {0} ---", resource.Blocks.Count);

            foreach (var block in resource.Blocks)
            {
                Console.WriteLine("\t-- Block: {0,-4}  Size: {1,-6} bytes [Offset: {2,6}]", block.Type, block.Size, block.Offset);
            }

            if (PrintAllBlocks || !string.IsNullOrEmpty(BlockToPrint))
            {
                Console.WriteLine(Environment.NewLine);

                foreach (var block in resource.Blocks)
                {
                    if (!PrintAllBlocks && BlockToPrint != block.Type.ToString())
                    {
                        continue;
                    }

                    Console.WriteLine("--- Data for block \"{0}\" ---", block.Type);
                    Console.WriteLine(block.ToString());
                }
            }
        }

        private void ParseToolsAssetInfo(string path, Stream stream)
        {
            var assetsInfo = new ToolsAssetInfo();

            try
            {
                assetsInfo.Read(stream);

                if (OutputFile != null)
                {
                    path = Path.ChangeExtension(path, "txt");
                    path = GetOutputPath(path);

                    DumpFile(path, Encoding.UTF8.GetBytes(assetsInfo.ToString()));
                }
                else
                {
                    Console.WriteLine(assetsInfo.ToString());
                }
            }
            catch (Exception e)
            {
                LogException(e, path);
            }
        }

        private void ParseVCS(string path, Stream stream)
        {
            lock (ConsoleWriterLock)
            {
                Console.ForegroundColor = ConsoleColor.Green;
                Console.WriteLine("--- Loading shader file \"{0}\" ---", path);
                Console.ResetColor();
            }

            var shader = new ShaderFile();

            try
            {
                shader.Read(path, stream);

                if (!CollectStats)
                {
                    shader.PrintSummary();
                }
            }
            catch (Exception e)
            {
                LogException(e, path);
            }

            shader.Dispose();
        }

        private void ParseVFont(string path) // TODO: Accept Stream
        {
            lock (ConsoleWriterLock)
            {
                Console.ForegroundColor = ConsoleColor.Green;
                Console.WriteLine("--- Loading font file \"{0}\" ---", path);
                Console.ResetColor();
            }

            var font = new ValveFont();

            try
            {
                var output = font.Read(path);

                if (OutputFile != null)
                {
                    path = Path.ChangeExtension(path, "ttf");
                    path = GetOutputPath(path);

                    DumpFile(path, output);
                }
            }
            catch (Exception e)
            {
                LogException(e, path);
            }
        }

        private void ParseKV3(string path, Stream stream)
        {
            var kv3 = new BinaryKV3();

            try
            {
                using (var binaryReader = new BinaryReader(stream))
                {
                    kv3.Size = (uint)stream.Length;
                    kv3.Read(binaryReader, null);
                }

                Console.WriteLine(kv3.ToString());
            }
            catch (Exception e)
            {
                LogException(e, path);
            }
        }

        private void ParseVPK(string path, Stream stream)
        {
            lock (ConsoleWriterLock)
            {
                Console.ForegroundColor = ConsoleColor.Green;
                Console.WriteLine("--- Listing files in package \"{0}\" ---", path);
                Console.ResetColor();
            }

            var package = new Package();
            package.SetFileName(path);

            try
            {
                package.Read(stream);
            }
            catch (Exception e)
            {
                LogException(e, path);

                return;
            }

            if (VerifyVPKChecksums)
            {
                try
                {
                    package.VerifyHashes();

                    Console.WriteLine("VPK verification succeeded");
                }
                catch (Exception e)
                {
                    LogException(e, path);
                }

                return;
            }

            if (OutputFile == null)
            {
                if (!CollectStats)
                {
                    Console.WriteLine("--- Files in package:");
                }

                var orderedEntries = package.Entries.OrderByDescending(x => x.Value.Count).ThenBy(x => x.Key).ToList();

                if (ExtFilterList != null)
                {
                    orderedEntries = orderedEntries.Where(x => ExtFilterList.Contains(x.Key)).ToList();
                }
                else if (CollectStats)
                {
                    orderedEntries = orderedEntries.Where(x => x.Key.EndsWith("_c", StringComparison.Ordinal)).ToList();
                }

                if (ListResources)
                {
                    var listEntries = orderedEntries.SelectMany(x => x.Value);
                    foreach (var entry in listEntries)
                    {
                        var filePath = FixPathSlashes(entry.GetFullPath());
                        if (FileFilter != null && !filePath.StartsWith(FileFilter, StringComparison.Ordinal))
                        {
                            continue;
                        }
                        Console.WriteLine("\t{0}", filePath);
                    }
                    return;
                }

                if (CollectStats)
                {
                    TotalFiles += orderedEntries.Sum(x => x.Value.Count);

                    if (MaxParallelismThreads > 1)
                    {
                        var queue = new ConcurrentQueue<PackageEntry>();
                        var tasks = new List<Task>();

                        foreach (var entry in orderedEntries)
                        {
                            foreach (var file in entry.Value)
                            {
                                queue.Enqueue(file);
                            }
                        }

                        var lockEntryRead = new object();

                        for (var n = 0; n < MaxParallelismThreads; n++)
                        {
                            tasks.Add(Task.Run(() =>
                            {
                                while (queue.TryDequeue(out var file))
                                {
                                    byte[] output;

                                    lock (lockEntryRead)
                                    {
                                        package.ReadEntry(file, out output);
                                    }

                                    using var entryStream = new MemoryStream(output);
                                    ProcessFile(file.GetFullPath(), entryStream, path);
                                }
                            }));
                        }

                        Task.WhenAll(tasks).GetAwaiter().GetResult();
                    }
                    else
                    {
                        foreach (var entry in orderedEntries)
                        {
                            foreach (var file in entry.Value)
                            {
                                package.ReadEntry(file, out var output);

                                using var entryStream = new MemoryStream(output);
                                ProcessFile(file.GetFullPath(), entryStream, path);
                            }
                        }
                    }
                }
                else
                {
                    foreach (var entry in orderedEntries)
                    {
                        Console.WriteLine($"\t{entry.Key}: {entry.Value.Count} files");
                    }
                }
            }
            else
            {
                Console.WriteLine("--- Dumping decompiled files...");

                var manifestPath = string.Concat(path, ".manifest.txt");
                var manifestData = new Dictionary<string, uint>();

                if (CachedManifest && File.Exists(manifestPath))
                {
                    var file = new StreamReader(manifestPath);
                    string line;

                    while ((line = file.ReadLine()) != null)
                    {
                        var split = line.Split(new[] { ' ' }, 2);

                        if (split.Length == 2)
                        {
                            manifestData.Add(split[1], uint.Parse(split[0], CultureInfo.InvariantCulture));
                        }
                    }

                    file.Close();
                }

                foreach (var type in package.Entries)
                {
                    DumpVPK(path, package, type.Key, manifestData);
                }

                if (CachedManifest)
                {
                    using var file = new StreamWriter(manifestPath);

                    foreach (var hash in manifestData)
                    {
                        if (package.FindEntry(hash.Key) == null)
                        {
                            Console.WriteLine("\t{0} no longer exists in VPK", hash.Key);
                        }

                        file.WriteLine("{0} {1}", hash.Value, hash.Key);
                    }
                }
            }

            if (OutputVPKDir)
            {
                foreach (var type in package.Entries)
                {
                    foreach (var file in type.Value)
                    {
                        Console.WriteLine(file);
                    }
                }
            }
        }

        private void DumpVPK(string parentPath, Package package, string type, Dictionary<string, uint> manifestData)
        {
            if (ExtFilterList != null && !ExtFilterList.Contains(type))
            {
                return;
            }

            if (!package.Entries.ContainsKey(type))
            {
                Console.WriteLine("There are no files of type \"{0}\".", type);

                return;
            }

            var fileLoader = new BasicVpkFileLoader(package);
            var entries = package.Entries[type];

            foreach (var file in entries)
            {
                var extension = type;
                var filePath = FixPathSlashes(file.GetFullPath());

                if (FileFilter != null && !filePath.StartsWith(FileFilter, StringComparison.Ordinal))
                {
                    continue;
                }

                if (OutputFile != null && CachedManifest)
                {
                    if (manifestData.TryGetValue(filePath, out var oldCrc32) && oldCrc32 == file.CRC32)
                    {
                        continue;
                    }

                    manifestData[filePath] = file.CRC32;
                }

                Console.WriteLine("\t[archive index: {0:D3}] {1}", file.ArchiveIndex, filePath);

                package.ReadEntry(file, out var output);
                var contentFile = default(ContentFile);

                if (type.EndsWith("_c", StringComparison.Ordinal) && Decompile)
                {
                    using var resource = new Resource
                    {
                        FileName = filePath,
                    };
                    using var memory = new MemoryStream(output);

                    try
                    {
                        resource.Read(memory);

                        extension = FileExtract.GetExtension(resource) ?? type[..^2];

                        if (GltfModelExporter.CanExport(resource))
                        {
                            var outputExtension = GltfExportFormat;
                            var outputFile = Path.Combine(OutputFile, Path.ChangeExtension(filePath, outputExtension));

                            Directory.CreateDirectory(Path.GetDirectoryName(outputFile));

                            var gltfModelExporter = new GltfModelExporter
                            {
                                ExportMaterials = GltfExportMaterials,
                                ProgressReporter = new Progress<string>(progress => Console.WriteLine($"--- {progress}")),
                                FileLoader = fileLoader
                            };

                            gltfModelExporter.Export(resource, outputFile);

                            continue;
                        }

                        contentFile = FileExtract.Extract(resource);
                    }
                    catch (Exception e)
                    {
                        LogException(e, filePath, package.FileName);
                    }
                }

                if (OutputFile != null)
                {
                    if (RecursiveSearchArchives)
                    {
                        filePath = Path.Combine(parentPath, filePath);
                    }

                    if (type != extension)
                    {
                        filePath = Path.ChangeExtension(filePath, extension);
                    }

                    filePath = GetOutputPath(filePath, useOutputAsDirectory: true);

                    if (Decompile)
                    {
                        DumpContentFile(filePath, contentFile);
                    }
                    else
                    {
                        DumpFile(filePath, output);
                    }
                }
            }
        }

<<<<<<< HEAD
        private string GetOutputPath(string inputPath, bool useOutputAsDirectory = false)
        {

            if (IsInputFolder)
            {
                if (!inputPath.StartsWith(InputFile))
                {
                    throw new Exception($"Path '{inputPath}' does not start with '{InputFile}', is this a bug?");
                }

                inputPath = inputPath.Remove(0, InputFile.Length);

                return Path.Combine(OutputFile, inputPath);
            }
            else if (useOutputAsDirectory)
            {
                return Path.Combine(OutputFile, inputPath);
            }

            return Path.GetFullPath(OutputFile);
        }

        private static void DumpContentFile(string path, ContentFile contentFile, bool dumpSubFiles = true)
        {
            DumpFile(path, contentFile.Data);

            if (dumpSubFiles)
            {
                foreach (var contentSubFile in contentFile.SubFiles)
                {
                    // Subfile.FileName is relative to the parent
                    DumpFile(Path.Combine(Path.GetDirectoryName(path), contentSubFile.FileName), contentSubFile.Extract());
                }
            }
        }

        private static void DumpFile(string path, ReadOnlySpan<byte> data)
        {
=======
        private static void DumpContentFile(string path, ContentFile contentFile, bool dumpSubFiles = true)
        {
            DumpFile(path, contentFile.Data);

            if (dumpSubFiles)
            {
                foreach (var contentSubFile in contentFile.SubFiles)
                {
                    DumpFile(Path.Combine(Path.GetDirectoryName(path), contentSubFile.FileName), contentSubFile.Extract());
                }
            }
        }
>>>>>>> 8fa7413f

        private static void DumpFile(string path, ReadOnlySpan<byte> data)
        {
            Directory.CreateDirectory(Path.GetDirectoryName(path));

            File.WriteAllBytes(path, data.ToArray());

            Console.WriteLine("--- Dump written to \"{0}\"", path);
        }

        private string GetOutputPath(string inputPath, bool useOutputAsDirectory = false)
        {
            if (IsInputFolder)
            {
                if (!inputPath.StartsWith(InputFile, StringComparison.Ordinal))
                {
                    throw new Exception($"Path '{inputPath}' does not start with '{InputFile}', is this a bug?");
                }

                inputPath = inputPath.Remove(0, InputFile.Length);

                return Path.Combine(OutputFile, inputPath);
            }
            else if (useOutputAsDirectory)
            {
                return Path.Combine(OutputFile, inputPath);
            }

            return Path.GetFullPath(OutputFile);
        }

        private void LogException(Exception e, string path, string parentPath = null)
        {
            var exceptionsFileName = CollectStats ? $"exceptions{Path.GetExtension(path)}.txt" : "exceptions.txt";

            lock (ConsoleWriterLock)
            {
                Console.ForegroundColor = ConsoleColor.Cyan;

                if (parentPath == null)
                {
                    Console.Error.WriteLine($"File: {path}\n{e}");

                    File.AppendAllText(exceptionsFileName, $"---------------\nFile: {path}\nException: {e}\n\n");
                }
                else
                {
                    Console.Error.WriteLine($"File: {path} (parent: {parentPath})\n{e}");

                    File.AppendAllText(exceptionsFileName, $"---------------\nParent file: {parentPath}\nFile: {path}\nException: {e}\n\n");
                }

                Console.ResetColor();
            }
        }

        private static string FixPathSlashes(string path)
        {
            path = path.Replace('\\', '/');

            if (Path.DirectorySeparatorChar != '/')
            {
                path = path.Replace('/', Path.DirectorySeparatorChar);
            }

            return path;
        }

        private static string GetVersion()
        {
            var info = new StringBuilder();
            info.Append("VRF Version: ");
            info.AppendLine(typeof(Decompiler).Assembly.GetCustomAttribute<AssemblyInformationalVersionAttribute>().InformationalVersion);
            info.Append("Runtime: ");
            info.AppendLine(RuntimeInformation.FrameworkDescription);
            info.Append("OS: ");
            info.AppendLine(RuntimeInformation.OSDescription);
            info.AppendLine("Website: https://vrf.steamdb.info");
            info.Append("GitHub: https://github.com/SteamDatabase/ValveResourceFormat");
            return info.ToString();
        }
    }
}<|MERGE_RESOLUTION|>--- conflicted
+++ resolved
@@ -421,16 +421,6 @@
                 if (OutputFile != null)
                 {
                     var contentFile = FileExtract.Extract(resource);
-<<<<<<< HEAD
-
-                    var outFilePath = GetOutputPath(path);
-
-                    if (Path.GetExtension(outFilePath) != extension)
-                    {
-                        Console.WriteLine($"WARNING: Extension `{Path.GetExtension(outFilePath)}` differs from the one suggested `{extension}`");
-                    }
-
-=======
 
                     path = Path.ChangeExtension(path, extension);
                     var outFilePath = GetOutputPath(path);
@@ -446,7 +436,6 @@
                         }
                     }
 
->>>>>>> 8fa7413f
                     DumpContentFile(outFilePath, contentFile);
                 }
             }
@@ -929,29 +918,6 @@
             }
         }
 
-<<<<<<< HEAD
-        private string GetOutputPath(string inputPath, bool useOutputAsDirectory = false)
-        {
-
-            if (IsInputFolder)
-            {
-                if (!inputPath.StartsWith(InputFile))
-                {
-                    throw new Exception($"Path '{inputPath}' does not start with '{InputFile}', is this a bug?");
-                }
-
-                inputPath = inputPath.Remove(0, InputFile.Length);
-
-                return Path.Combine(OutputFile, inputPath);
-            }
-            else if (useOutputAsDirectory)
-            {
-                return Path.Combine(OutputFile, inputPath);
-            }
-
-            return Path.GetFullPath(OutputFile);
-        }
-
         private static void DumpContentFile(string path, ContentFile contentFile, bool dumpSubFiles = true)
         {
             DumpFile(path, contentFile.Data);
@@ -960,28 +926,10 @@
             {
                 foreach (var contentSubFile in contentFile.SubFiles)
                 {
-                    // Subfile.FileName is relative to the parent
                     DumpFile(Path.Combine(Path.GetDirectoryName(path), contentSubFile.FileName), contentSubFile.Extract());
                 }
             }
         }
-
-        private static void DumpFile(string path, ReadOnlySpan<byte> data)
-        {
-=======
-        private static void DumpContentFile(string path, ContentFile contentFile, bool dumpSubFiles = true)
-        {
-            DumpFile(path, contentFile.Data);
-
-            if (dumpSubFiles)
-            {
-                foreach (var contentSubFile in contentFile.SubFiles)
-                {
-                    DumpFile(Path.Combine(Path.GetDirectoryName(path), contentSubFile.FileName), contentSubFile.Extract());
-                }
-            }
-        }
->>>>>>> 8fa7413f
 
         private static void DumpFile(string path, ReadOnlySpan<byte> data)
         {
