using SteamDatabase.ValvePak;
using System.Diagnostics;
using System.Globalization;
using System.IO;
using System.Linq;
<<<<<<< HEAD
using System.Linq.Expressions;
using System.Runtime.Intrinsics;
=======
>>>>>>> 13378193
using ValveResourceFormat.Blocks;
using ValveResourceFormat.IO.ContentFormats.DmxModel;
using ValveResourceFormat.IO.ContentFormats.ValveMap;
using ValveResourceFormat.ResourceTypes;
using ValveResourceFormat.Serialization;
using ValveResourceFormat.Serialization.KeyValues;
using ValveResourceFormat.Utils;

namespace ValveResourceFormat.IO;

public class VmapContentFile : ContentFile
{
    public string SkyboxPath { get; init; }
}

[Flags]
public enum VmapOptions
{
    None = 0,
    Export3DSkybox = 1,
}

public enum VmapVersion
{
    V29 = 29,
    V35 = 35,
}

public sealed class MapExtract
{
    public string LumpFolder { get; private set; }

    private IReadOnlyCollection<string> EntityLumpNames { get; set; }
    private IReadOnlyCollection<string> WorldNodeNames { get; set; }
    private string WorldPhysicsName { get; set; }
    public string SkyboxToExtract { get; set; }

    private bool ExtractSkybox;
    private List<string> AssetReferences { get; } = [];
    private List<string> ModelsToExtract { get; } = [];
    private HashSet<(string Name, string SurfaceProperty)> ProceduralPhysMaterialsToExtract { get; } = [];
    private List<ContentFile> PreExportedFragments { get; } = [];
    private List<ContentFile> EntityModels { get; } = [];
    private Dictionary<string, string> ModelEntityAssociations { get; } = [];
    private List<string> SceneObjectsToExtract { get; } = [];
    private List<string> FolderExtractFilter { get; } = [];
    private List<string> SnapshotsToExtract { get; } = [];

    // Selection sets (for easy access)
    private CMapSelectionSet S2VSelectionSet;
    private CMapSelectionSet HammerMeshesSelectionSet;
    private CMapSelectionSet HammerMesheEntitiesSelectionSet;
    private CMapSelectionSet StaticPropsSelectionSet;
    private CMapSelectionSet PhysicsHullsSelectionSet;
    private CMapSelectionSet HullEntitiesHullsSelectionSet;
    private CMapSelectionSet PhysicsMeshesSelectionSet;
    private CMapSelectionSet MeshEntitiesHullsSelectionSet;
    private CMapSelectionSet OverlaysSelectionSet;
    private CMapSelectionSet EntitiesSelectionSet;

    private List<CMapWorldLayer> WorldLayers { get; set; }
    private Dictionary<int, MapNode> UniqueNodeIds { get; set; }
    private CMapRootElement MapDocument { get; set; }
    private VmapVersion VmapVersion { get; set; } = VmapVersion.V29;

    private readonly IFileLoader FileLoader;

    public IProgress<string> ProgressReporter { get; set; }
    public PhysicsVertexMatcher PhysVertexMatcher { get; private set; }

    private readonly Dictionary<uint, string> HashTable = StringToken.InvertedTable;

    internal static class CommonHashes
    {
        public static readonly uint ClassName = StringToken.Get("classname");
        public static readonly uint Origin = StringToken.Get("origin");
        public static readonly uint Angles = StringToken.Get("angles");
        public static readonly uint Scales = StringToken.Get("scales");
        public static readonly uint HammerUniqueId = StringToken.Get("hammeruniqueid");
        public static readonly uint Model = StringToken.Get("model");
    }

    //these all seem to be roughly hammer meshes in cs2
    private static bool SceneObjectShouldConvertToHammerMesh(string modelName)
    {
        return modelName.Contains("_mesh_blocklight", StringComparison.Ordinal)
            || modelName.Contains("_mesh_overlay", StringComparison.Ordinal)
            || modelName.Contains("_c0_", StringComparison.Ordinal);
    }

    /// <summary>
    /// Extract a map from a resource. Accepted types include Map, World. TODO: WorldNode and EntityLump.
    /// </summary>
    public MapExtract(Resource resource, IFileLoader fileLoader, object fileFlags = null)
    {
        if (fileFlags != null)
        {
            HandleVmapFlags((VmapOptions)fileFlags);
        }

        FileLoader = fileLoader ?? throw new ArgumentNullException(nameof(fileLoader), "A file loader must be provided to load the map's lumps");

        switch (resource.ResourceType)
        {
            case ResourceType.Map:
                InitMapExtract(resource);
                break;
            case ResourceType.World:
                InitWorldExtract(resource);
                break;
            default:
                throw new InvalidDataException($"Resource type {resource.ResourceType} is not supported in {nameof(MapExtract)}.");
        }
    }

    /// <summary>
    /// Extract a map by name and a vpk-based file loader.
    /// </summary>
    /// <param name="mapNameFull"> Full name of map, including the 'maps' root. The lump folder. E.g. 'maps/prefabs/ui/ui_background'. </param>
    public MapExtract(string mapNameFull, IFileLoader fileLoader, object fileFlags = null)
    {
        if (fileFlags != null)
        {
            HandleVmapFlags((VmapOptions)fileFlags);
        }

        ArgumentNullException.ThrowIfNull(fileLoader, nameof(fileLoader));
        FileLoader = fileLoader;

        // Clean up any trailing slashes, or vmap_c extension
        var mapName = Path.GetFileNameWithoutExtension(mapNameFull);
        var mapRoot = Path.GetDirectoryName(mapNameFull);

        LumpFolder = mapRoot + "/" + mapName;

        var vmapPath = LumpFolder + ".vmap_c";
        var vmapResource = FileLoader.LoadFile(vmapPath) ?? throw new FileNotFoundException($"Failed to find vmap_c resource at {vmapPath}");
        InitMapExtract(vmapResource);
    }

    public void HandleVmapFlags(VmapOptions flags)
    {
        ExtractSkybox = flags.HasFlag(VmapOptions.Export3DSkybox);
    }

    private static string NormalizePath(string path)
    {
        if (path is null)
        {
            return path;
        }

        return path.Replace('\\', '/').TrimEnd('/');
    }

    private static bool PathIsSubPath(string equalOrSubPath, string path)
        => equalOrSubPath.StartsWith(path, StringComparison.OrdinalIgnoreCase);

    private void InitMapExtract(Resource vmapResource)
    {
        LumpFolder = GetLumpFolderFromVmapRERL(vmapResource.ExternalReferences);

        var worldPath = Path.Combine(LumpFolder, "world.vwrld");
        FolderExtractFilter.Add(worldPath);
        using var worldResource = FileLoader.LoadFileCompiled(worldPath) ??
            throw new FileNotFoundException($"Failed to find world resource, which is required for vmap_c extract, at {worldPath}");
        InitWorldExtract(worldResource);
    }

    public static string GetLumpFolderFromVmapRERL(ResourceExtRefList rerl)
    {
        foreach (var info in rerl.ResourceRefInfoList)
        {
            if (info.Name.EndsWith("world.vrman", StringComparison.OrdinalIgnoreCase))
            {
                return GetLumpFolderFromWorldPath(info.Name);
            }
        }

        throw new InvalidDataException("Could not find world.vrman in vmap_c RERL.");
    }

    private static string GetLumpFolderFromWorldPath(string worldPath)
    {
        return NormalizePath(Path.GetDirectoryName(worldPath));
    }

    private void InitWorldExtract(Resource vworld)
    {
        LumpFolder ??= GetLumpFolderFromWorldPath(vworld.FileName);

        var world = (World)vworld.DataBlock;

        //hack to get correct vmap version in cs2 for now, only cs2 has m_bBakedShadowsGamma20
        var m_worldLightingInfo = world.Data.GetProperty<KVObject>("m_worldLightingInfo");
        if (m_worldLightingInfo != null)
        {
            //set to object so we actually get null if its not present, instead of false
            object m_bBakedShadowsGamma20 = m_worldLightingInfo.GetProperty<object>("m_bBakedShadowsGamma20");
            if (m_bBakedShadowsGamma20 != null)
            {
                VmapVersion = VmapVersion.V35;
            }
        }
        EntityLumpNames = world.GetEntityLumpNames();
        WorldNodeNames = world.GetWorldNodeNames();

        WorldPhysicsName = GetWorldPhysicsName();
    }

    private string GetWorldPhysicsName()
    {
        var manifestFileName = Path.Combine(LumpFolder, "world_physics.vrman_c");
        var manifestResource = FileLoader.LoadFile(manifestFileName);

        var manifest = (ResourceManifest)manifestResource?.DataBlock;
        if (manifest == null || manifest.Resources.Count < 1)
        {
            return default;
        }

        return NormalizePath(manifest.Resources.First().FirstOrDefault());
    }

    public PhysAggregateData LoadWorldPhysics()
    {
        if (WorldPhysicsName == null)
        {
            return default;
        }

        using var physicsResource = FileLoader.LoadFileCompiled(WorldPhysicsName);
        if (physicsResource == null)
        {
            return default;
        }

        return physicsResource.ResourceType switch
        {
            ResourceType.Model => ((Model)physicsResource.DataBlock).GetEmbeddedPhys(),
            ResourceType.PhysicsCollisionMesh => (PhysAggregateData)physicsResource.DataBlock,
            _ => throw new InvalidDataException($"Unexpected resource type {physicsResource.ResourceType} for world physics"),
        };
    }

    // TODO: we should be parsing fgds and collision_*.txt files from game to remain correct.
    public static readonly Dictionary<string, HashSet<string>> ToolTextureMultiTags = new()
    {
        ["clip"] = ["npcclip", "playerclip"],
        ["invisibleladder"] = ["ladder", "passbullets"],
    };

    public static string GetToolTextureNameForCollisionTags(ModelExtract.SurfaceTagCombo combo)
    {
        var shortenedToolTextureName = GetToolTextureShortenedName_ForInteractStrings(combo.InteractAsStrings);

        return $"materials/tools/tools{shortenedToolTextureName}.vmat";
    }

    public static string GetToolTextureShortenedName_ForInteractStrings(HashSet<string> interactAsStrings)
    {
        var texture = ToolTextureMultiTags.FirstOrDefault(x => x.Value.SetEquals(interactAsStrings)).Key;
        var tag = interactAsStrings.FirstOrDefault();
        texture ??= tag switch
        {
            "playerclip" or "npcclip" or "blocksound" => tag,
            "sky" => "skybox",
            "csgo_grenadeclip" => "grenadeclip",
            "ladder" => "invisibleladder",
            _ => "nodraw",
        };
        return texture;
    }

    // These appear in FGD as "auto_apply_material"
    public static string GetToolTextureForEntity(string entityClassName)
    {
        return entityClassName switch
        {
            "env_cs_place" => "materials/tools/tools_cs_place.vmat",
            "func_nav_blocker" => "materials/tools/toolsnavattribute.vmat",
            "func_nav_markup" => "materials/tools/toolsnavattribute.vmat",
            "post_processing_volume" => "materials/tools_postprocess_volume.vmat",
            "trigger_no_wards" => "materials/tools/tools_no_wards.vmat",
            _ => "materials/tools/toolstrigger.vmat",
        };
    }

    public ContentFile ToContentFile()
    {
        var vmap = new VmapContentFile
        {
            Data = ToValveMap(),
            FileName = LumpFolder + "_d.vmap",
            SkyboxPath = SkyboxToExtract
        };

<<<<<<< HEAD
        //this is actually just scene objects
        foreach (var modelName in MeshesToExtract)
        {
            var modelNameCompiled = modelName + GameFileLoader.CompiledFileSuffix;
            using var model = FileLoader.LoadFile(modelNameCompiled);

            if (model != null)
            {
                var vmdl = new ModelExtract(model, FileLoader).ToContentFile();
                vmap.AdditionalFiles.Add(vmdl);
=======
        foreach (var sceneObjectResourceName in SceneObjectsToExtract)
        {
            var sceneObjectNameCompiled = sceneObjectResourceName + GameFileLoader.CompiledFileSuffix;
            using var sceneObject = FileLoader.LoadFile(sceneObjectNameCompiled);

            if (sceneObject == null)
            {
                continue;
>>>>>>> 13378193
            }

            var sceneObjectExtract = sceneObject.ResourceType switch
            {
                ResourceType.Model => new ModelExtract(sceneObject, FileLoader),
                ResourceType.Mesh => new ModelExtract((Mesh)sceneObject.DataBlock, sceneObjectResourceName),
                _ => throw new InvalidDataException($"Unhandled resource type: {sceneObject.ResourceType} as a scene object"),
            };

            var vmdl = sceneObjectExtract.ToContentFile();
            vmap.AdditionalFiles.Add(vmdl);
            FolderExtractFilter.Add(sceneObjectNameCompiled);
        }

        // Export all gathered vsnap files
        foreach (var snapshotName in SnapshotsToExtract)
        {
            using var snapshot = FileLoader.LoadFileCompiled(snapshotName);
            if (snapshot != null)
            {
                var snapshotExtract = new SnapshotExtract(snapshot);
                var vsnap = snapshotExtract.ToContentFile();
                vsnap.FileName = snapshotName;
                vmap.AdditionalFiles.Add(vsnap);
            }
        }

        foreach (var generatedMaterial in ProceduralPhysMaterialsToExtract)
        {
            var vmat = GeneratePhysicsTagMaterial(generatedMaterial.Name, generatedMaterial.SurfaceProperty);
            vmap.AdditionalFiles.Add(vmat);
        }

        vmap.AdditionalFiles.AddRange(PreExportedFragments);
        vmap.AdditionalFiles.AddRange(EntityModels);

        // Add these files so they can be filtered out in folder extract
        vmap.AdditionalFiles.AddRange(FolderExtractFilter.Select(r => new ContentFile { FileName = r }));

        return vmap;
    }

    public byte[] ToValveMap()
    {
        using var datamodel = new Datamodel.Datamodel("vmap", (int)VmapVersion);

        datamodel.PrefixAttributes.Add("map_asset_references", AssetReferences);
        datamodel.Root = MapDocument = [];

        CreateSelectionSets(MapDocument.RootSelectionSet);

        WorldLayers = [];
        UniqueNodeIds = [];

        var phys = LoadWorldPhysics();
        if (phys != null)
        {
            var worldPhysMesh = phys.Parts[0].Shape.Meshes.FirstOrDefault(m => phys.CollisionAttributes[m.CollisionAttributeIndex].GetStringProperty("m_CollisionGroupString") == "Default");
            if (worldPhysMesh != null)
            {
                PhysVertexMatcher = new PhysicsVertexMatcher(worldPhysMesh);
            }

            // TODO: physics spheres and capsules are ignored
        }

        foreach (var worldNodeName in WorldNodeNames)
        {
            var worldNodeCompiled = worldNodeName + ".vwnod_c";
            FolderExtractFilter.Add(worldNodeCompiled);

            using var worldNode = FileLoader.LoadFile(worldNodeCompiled);
            if (worldNode != null)
            {
                HandleWorldNode((WorldNode)worldNode.DataBlock);
            }
        }

        foreach (var entityLumpName in EntityLumpNames)
        {
            var entityLumpCompiled = entityLumpName + GameFileLoader.CompiledFileSuffix;
            FolderExtractFilter.Add(entityLumpCompiled);

            using var entityLumpResource = FileLoader.LoadFile(entityLumpCompiled);
            if (entityLumpResource != null)
            {
                GatherEntitiesFromLump((EntityLump)entityLumpResource.DataBlock);
            }
        }

        //convert phys to hammer meshes
        if (phys != null)
        {
            foreach (var hammermesh in PhysToHammerMeshes(phys))
            {
                MapDocument.World.Children.Add(hammermesh);
            }
        }

        using var stream = new MemoryStream();

#if DEBUG
        datamodel.Save(stream, "keyvalues2", 4);
#else
        datamodel.Save(stream, "binary", 9);
#endif

        return stream.ToArray();
    }

    private void CreateSelectionSets(CMapSelectionSet root)
    {
        S2VSelectionSet = root.Children.AddReturn(new CMapSelectionSet("Source2 Viewer"));

        HammerMeshesSelectionSet = S2VSelectionSet.Children.AddReturn(new CMapSelectionSet("Hammer Meshes"));
        {
            HammerMesheEntitiesSelectionSet = HammerMeshesSelectionSet.Children.AddReturn(new CMapSelectionSet("Reconstructed Hammer Mesh Entities"));
        }

        StaticPropsSelectionSet = S2VSelectionSet.Children.AddReturn(new CMapSelectionSet("Static Props"));

        PhysicsHullsSelectionSet = S2VSelectionSet.Children.AddReturn(new CMapSelectionSet("Physics Hulls"));
        {
            HullEntitiesHullsSelectionSet = PhysicsHullsSelectionSet.Children.AddReturn(new CMapSelectionSet("Reconstructed Physics Hull Entities"));
        }

        PhysicsMeshesSelectionSet = S2VSelectionSet.Children.AddReturn(new CMapSelectionSet("Physics Meshes"));
        {
            MeshEntitiesHullsSelectionSet = PhysicsMeshesSelectionSet.Children.AddReturn(new CMapSelectionSet("Reconstructed Physics Mesh Entities"));
        }

        OverlaysSelectionSet = S2VSelectionSet.Children.AddReturn(new CMapSelectionSet("Overlays"));
        EntitiesSelectionSet = S2VSelectionSet.Children.AddReturn(new CMapSelectionSet("Entities"));
    }

    internal IEnumerable<CMapMesh> RenderMeshToHammerMesh(Model model, Resource resource, Vector3 offset = new Vector3(), string entityClassname = null)
    {
        var modelExtract = new ModelExtract(resource, FileLoader);
        modelExtract.GrabMaterialInputSignatures(resource);

        var dmxOptions = new ModelExtract.DatamodelRenderMeshExtractOptions
        {
            MaterialInputSignatures = modelExtract.MaterialInputSignatures,
            SplitDrawCallsIntoSeparateSubmeshes = true,
        };

        // TODO: reference meshes
        var hammerMeshEntitySelectionSet = new CMapSelectionSet();
        var drawSelectionSet = new CMapSelectionSet();
        var componentMeshCount = 0;

        foreach (var embedded in model.GetEmbeddedMeshes())
        {
            using var dmxMesh = ModelExtract.ConvertMeshToDatamodelMesh(embedded.Mesh, Path.GetFileNameWithoutExtension(resource.FileName), dmxOptions);

            var mesh = (DmeModel)dmxMesh.Root["model"];

            foreach (var dag in mesh.JointList.Cast<DmeDag>())
            {
                var builder = new HammerMeshBuilder(FileLoader) { PhysicsVertexMatcher = PhysVertexMatcher, ProgressReporter = ProgressReporter };
                var meshShape = dag.Shape;
                builder.AddRenderMesh(meshShape, offset);
                var hammerMesh = CreateCorrectCMapMeshVersion();
                hammerMesh.MeshData = builder.GenerateMesh();

                if (!string.IsNullOrEmpty(entityClassname))
                {
                    hammerMeshEntitySelectionSet.SelectionSetData.SelectedObjects.Add(hammerMesh);
                }
                else
                {
                    drawSelectionSet.SelectionSetData.SelectedObjects.Add(hammerMesh);
                }

                var modelmesh = ((Model)resource.DataBlock).GetEmbeddedMeshes().First();
                var sceneObject = modelmesh.Mesh.Data.GetArray("m_sceneObjects").First();
                var drawCalls = sceneObject.GetArray("m_drawCalls");

                var tint = Vector3.One * 255f;
                var alpha = 255f;

                //this is fine because i think the scene objects we exports are never more than one draw
                var fragment = drawCalls[0];

                if (fragment.ContainsKey("m_vTintColor"))
                {
                    tint *= SrgbLinearToGamma(fragment.GetSubCollection("m_vTintColor").ToVector3());
                }

                alpha *= fragment.GetFloatProperty("m_flAlpha");

                hammerMesh.TintColor = ConvertToColor32(new Vector4(tint, alpha));

                componentMeshCount++;
                yield return hammerMesh;
            }

        }

        hammerMeshEntitySelectionSet.SelectionSetName = "hammer mesh entity " + entityClassname + " (reconstructed from " + componentMeshCount + (componentMeshCount > 1 ? " meshes )" : " mesh )");
        drawSelectionSet.SelectionSetName = "hammer mesh (" + componentMeshCount + (componentMeshCount > 1 ? " scene objects) " : " scene object) ") + Path.GetFileNameWithoutExtension(resource.FileName);

        if (!string.IsNullOrEmpty(entityClassname))
        {
            HammerMesheEntitiesSelectionSet.Children.Add(hammerMeshEntitySelectionSet);
        }
        else if (resource.FileName.Contains("_mesh_overlay", StringComparison.Ordinal))
        {
            OverlaysSelectionSet.Children.Add(drawSelectionSet);
        }
        else if (SceneObjectShouldConvertToHammerMesh(resource.FileName))
        {
            HammerMeshesSelectionSet.Children.Add(drawSelectionSet);
        }
    }

    internal IEnumerable<CMapMesh> PhysToHammerMeshes(PhysAggregateData phys, Vector3 positionOffset = new Vector3(), string entityClassname = null)
    {
        var materialOverride = string.IsNullOrEmpty(entityClassname)
            ? null
            : GetToolTextureForEntity(entityClassname);

        for (var i = 0; i < phys.Parts.Length; i++)
        {
            var shape = phys.Parts[i].Shape;

            var hullsSelectionSet = new CMapSelectionSet
            {
                SelectionSetName = "physics shape (" + shape.Hulls.Length + " hulls)"
            };

            var hullsEntitySelectionSet = new CMapSelectionSet
            {
                SelectionSetName = "physics hull entity " + entityClassname + " (reconstructed from " + shape.Hulls.Length + (shape.Hulls.Length > 1 ? " hulls)" : " hull)")
            };

            var meshesSelectionSet = new CMapSelectionSet
            {
                SelectionSetName = "physics shape (" + shape.Meshes.Length + " meshes)"
            };

            var meshesEntitySelectionSet = new CMapSelectionSet
            {
                SelectionSetName = "physics mesh entity " + entityClassname + " (reconstructed from " + shape.Meshes.Length + (shape.Meshes.Length > 1 ? " meshes)" : " mesh)")
            };

            foreach (var hull in shape.Hulls)
            {
                var hammerMeshBuilder = new HammerMeshBuilder(FileLoader);
                hammerMeshBuilder.AddPhysHull(hull, phys, GetAndExportAutoPhysicsMaterialName, positionOffset, materialOverride);
                var hammerMesh = CreateCorrectCMapMeshVersion();
                hammerMesh.MeshData = hammerMeshBuilder.GenerateMesh();

                if (string.IsNullOrEmpty(entityClassname))
                {
                    hullsSelectionSet.SelectionSetData.SelectedObjects.Add(hammerMesh);
                }
                else
                {
                    hullsEntitySelectionSet.SelectionSetData.SelectedObjects.Add(hammerMesh);
                }

                yield return hammerMesh;
            }

            foreach (var mesh in shape.Meshes)
            {
                var hammerMeshBuilder = new HammerMeshBuilder(FileLoader);

                HashSet<int> deletedList = [];
                if (PhysVertexMatcher != null)
                {
                    deletedList = mesh == PhysVertexMatcher.PhysicsMesh ? PhysVertexMatcher.DeletedVertexIndices : [];
                }
                hammerMeshBuilder.AddPhysMesh(mesh, phys, GetAndExportAutoPhysicsMaterialName, deletedList, positionOffset, materialOverride);
                var hammerMesh = CreateCorrectCMapMeshVersion();
                hammerMesh.MeshData = hammerMeshBuilder.GenerateMesh();

                if (string.IsNullOrEmpty(entityClassname))
                {
                    meshesSelectionSet.SelectionSetData.SelectedObjects.Add(hammerMesh);
                }
                else
                {
                    meshesEntitySelectionSet.SelectionSetData.SelectedObjects.Add(hammerMesh);
                }

                yield return hammerMesh;
            }

            if (shape.Hulls.Length != 0)
            {
                if (string.IsNullOrEmpty(entityClassname))
                {
                    PhysicsHullsSelectionSet.Children.Add(hullsSelectionSet);
                }
                else
                {
                    HullEntitiesHullsSelectionSet.Children.Add(hullsEntitySelectionSet);
                }
            }

            if (shape.Meshes.Length != 0)
            {
                if (string.IsNullOrEmpty(entityClassname))
                {
                    PhysicsMeshesSelectionSet.Children.Add(meshesSelectionSet);
                }
                else
                {
                    MeshEntitiesHullsSelectionSet.Children.Add(meshesEntitySelectionSet);
                }
            }
        }
    }

    Datamodel.Color ConvertToColor32(Vector4 tint)
    {
        var color32 = unchecked(stackalloc byte[] { (byte)tint.X, (byte)tint.Y, (byte)tint.Z, (byte)tint.W });
        return Datamodel.Color.FromBytes(color32);
    }

    private void HandleWorldNode(WorldNode node)
    {
        var layerNodes = new List<MapNode>(node.LayerNames.Count);
        foreach (var layerName in node.LayerNames)
        {
            if (layerName == "world_layer_base")
            {
                layerNodes.Add(MapDocument.World);
                continue;
            }

            var layer = new CMapWorldLayer { WorldLayerName = layerName };
            layerNodes.Add(layer);
            WorldLayers.Add(layer);
            MapDocument.World.Children.Add(layer);
        }

        MapNode GetWorldLayerNode(int layerIndex, List<MapNode> layerNodes)
        {
            if (layerIndex > -1)
            {
                return layerNodes[layerIndex];
            }

            return MapDocument.World;
        }

        void AddChildMaybeGrouped(MapNode node, MapNode child, string selectionSetName)
        {
            node.Children.Add(child);

            if (!string.IsNullOrEmpty(selectionSetName))
            {
                var selectionSet = (CMapSelectionSet)S2VSelectionSet.Children
                    .FirstOrDefault(set => ((CMapSelectionSet)set).SelectionSetName == selectionSetName);

                if (selectionSet is null)
                {
                    selectionSet = new CMapSelectionSet { SelectionSetName = selectionSetName };
                    S2VSelectionSet.Children.Add(selectionSet);
                }

                selectionSet.SelectionSetData.SelectedObjects.Add(child);
            }
        }

        void StaticPropFinalize(MapNode node, int layerIndex, List<MapNode> layerNodes, bool isBakedToWorld)
        {
            var destNode = GetWorldLayerNode(layerIndex, layerNodes);

            // Only use this group in the base world layer
            var bakedGroup = isBakedToWorld && destNode == MapDocument.World
                ? "Baked World Models"
                : null;

            AddChildMaybeGrouped(destNode, node, bakedGroup);
        }

        void SetTintAlpha(BaseEntity entity, Vector4 tint)
        {
            var color32 = ConvertToColor32(tint);
            if (entity is CMapInstance instance)
            {
                instance.TintColor = color32;
                return;
            }

            entity.EntityProperties["rendercolor"] = $"{color32.R} {color32.G} {color32.B}";
            entity.EntityProperties["renderamt"] = color32.A.ToString(CultureInfo.InvariantCulture);
        }

        void SetPropertiesFromFlags(BaseEntity prop, ObjectTypeFlags objectFlags)
        {
            var properties = prop.EntityProperties;
            properties["renderwithdynamic"] = StringBool(objectFlags.HasFlag(ObjectTypeFlags.RenderWithDynamic));
            properties["rendertocubemaps"] = StringBool(objectFlags.HasFlag(ObjectTypeFlags.RenderToCubemaps));
            properties["disableinlowquality"] = StringBool(objectFlags.HasFlag(ObjectTypeFlags.DisabledInLowQuality));
        }

        void ProcessSceneObject(KVObject sceneObject, int layerIndex, List<MapNode> layerNodes)
        {
            var modelName = sceneObject.GetProperty<string>("m_renderableModel");
            var meshName = sceneObject.GetProperty<string>("m_renderable");

<<<<<<< HEAD
=======
            if (string.IsNullOrEmpty(modelName))
            {
                if (string.IsNullOrEmpty(meshName))
                {
                    return;
                }

                SceneObjectsToExtract.Add(meshName);

                return;
            }

>>>>>>> 13378193
            var objectFlags = sceneObject.GetEnumValue<ObjectTypeFlags>("m_nObjectTypeFlags", normalize: true);

            FolderExtractFilter.Add(modelName ?? meshName);

            if (SceneObjectShouldConvertToHammerMesh(modelName))
            {
                var meshNameCompiled = modelName + GameFileLoader.CompiledFileSuffix;
                using var mesh = FileLoader.LoadFile(meshNameCompiled);
                var model = (Model)mesh.DataBlock;
                foreach (var hammermesh in RenderMeshToHammerMesh(model, mesh))
                {
                    MapDocument.World.Children.Add(hammermesh);
                }
                return;
            }
            else
            {
<<<<<<< HEAD
                MeshesToExtract.Add(modelName);
=======
                SceneObjectsToExtract.Add(modelName);
>>>>>>> 13378193
            }

            AssetReferences.Add(modelName);

            var propStatic = new CMapEntity()
                .WithClassName("prop_static")
                .WithProperty("model", modelName);

            var objectTransform = sceneObject.GetArray("m_vTransform").ToMatrix4x4();
            if (!objectTransform.IsIdentity)
            {
                Matrix4x4.Decompose(objectTransform, out var scales, out var rotation, out var translation);

                propStatic.Origin = translation;
                propStatic.Angles = ModelExtract.ToEulerAngles(rotation);
                propStatic.Scales = scales;
            }

            var fadeStartDistance = sceneObject.GetProperty<double>("m_flFadeStartDistance");
            var fadeEndDistance = sceneObject.GetProperty<double>("m_flFadeEndDistance");
            if (fadeStartDistance > 0)
            {
                propStatic.EntityProperties["fademindist"] = fadeStartDistance.ToString(CultureInfo.InvariantCulture);
                propStatic.EntityProperties["fademaxdist"] = fadeEndDistance.ToString(CultureInfo.InvariantCulture);
            }

            var tintColor = sceneObject.GetSubCollection("m_vTintColor").ToVector4();
            if (tintColor != Vector4.Zero)
            {
                SetTintAlpha(propStatic, tintColor * 255f);
            }

            /* // TODO: check for values being 0
            if (!sceneObject.ContainsKey("m_nLightProbeVolumePrecomputedHandshake") || !sceneObject.ContainsKey("m_nCubeMapPrecomputedHandshake"))
            {
                propStatic.EntityProperties["precomputelightprobes"] = StringBool(false);
            }*/

            var skin = sceneObject.GetProperty<string>("m_skin");
            if (!string.IsNullOrEmpty(skin))
            {
                propStatic.EntityProperties["skin"] = skin;
            }

            SetPropertiesFromFlags(propStatic, objectFlags);

            var isEmbeddedModel = false;
            if (!objectFlags.HasFlag(ObjectTypeFlags.Model))
            {
                isEmbeddedModel = true;
                propStatic.EntityProperties["baketoworld"] = StringBool(true);
                ModelsToExtract.Add(modelName);
            }

            if (Path.GetFileName(modelName).Contains("nomerge", StringComparison.Ordinal))
            {
                propStatic.EntityProperties["disablemeshmerging"] = StringBool(true);
            }

            StaticPropFinalize(propStatic, layerIndex, layerNodes, isEmbeddedModel);
        }

        void ProcessAggregate(KVObject agg, int layerIndex, List<MapNode> layerNodes)
        {
            var modelName = agg.GetProperty<string>("m_renderableModel");
            var anyFlags = agg.GetEnumValue<ObjectTypeFlags>("m_anyFlags", normalize: true);
            var allFlags = agg.GetEnumValue<ObjectTypeFlags>("m_allFlags", normalize: true);

            var hasModelFlag = allFlags.HasFlag(ObjectTypeFlags.Model);
            var convertToHalfEdge = !hasModelFlag;
            List<CMapMesh> halfEdgeMeshes = [];

            var aggregateMeshes = agg.GetArray("m_aggregateMeshes");

            var drawCalls = Array.Empty<KVObject>();
            var drawCenters = Array.Empty<Vector3>();

            var transformIndex = 0;
            var fragmentTransforms = agg.ContainsKey("m_fragmentTransforms")
                ? agg.GetArray("m_fragmentTransforms")
                : [];

            var aggregateHasTransforms = fragmentTransforms.Length > 0;

            FolderExtractFilter.Add(modelName);
            using var modelRes = FileLoader.LoadFileCompiled(modelName);
            var model = (Model)modelRes.DataBlock;

            // TODO: reference meshes
            var mesh = ((Model)modelRes.DataBlock).GetEmbeddedMeshes().First();
            var sceneObject = mesh.Mesh.Data.GetArray("m_sceneObjects").First();
            drawCalls = sceneObject.GetArray("m_drawCalls");

            if (convertToHalfEdge)
            {
                foreach (var hammermesh in RenderMeshToHammerMesh(model, modelRes))
                {
                    halfEdgeMeshes.Add(hammermesh);
                }
            }
            else
            {
                if (!aggregateHasTransforms)
                {
                    drawCenters = (sceneObject.ContainsKey("m_drawBounds") ? sceneObject.GetArray("m_drawBounds") : [])
                        .Select(aabb => (aabb.GetSubCollection("m_vMinBounds").ToVector3() + aabb.GetSubCollection("m_vMaxBounds").ToVector3()) / 2f)
                        .ToArray();
                }

                var modelFiles = ModelExtract.GetContentFiles_DrawCallSplit(modelRes, FileLoader, drawCenters, drawCalls.Length);
                PreExportedFragments.AddRange(modelFiles);
            }

            BaseEntity NewPropStatic(string modelName) => new CMapEntity()
                .WithClassName("prop_static")
                .WithProperty("model", modelName)
                .WithProperty("baketoworld", StringBool(true))
                .WithProperty("disablemerging", StringBool(true))
                .WithProperty("visoccluder", StringBool(true));

            var drawSelectionSet = new CMapSelectionSet();
            if (convertToHalfEdge)
            {
                drawSelectionSet.SelectionSetName = "hammer mesh " + (aggregateHasTransforms ? "(instanced) " : "(" + drawCalls.Length + " split draw meshes) ") + Path.GetFileNameWithoutExtension(modelName);
                HammerMeshesSelectionSet.Children.Add(drawSelectionSet);
            }
            else
            {
                drawSelectionSet.SelectionSetName = "prop_static render mesh " + (aggregateHasTransforms ? "(instanced) " : "(" + drawCalls.Length + " split draw meshes) ") + Path.GetFileNameWithoutExtension(modelName);
                StaticPropsSelectionSet.Children.Add(drawSelectionSet);
            }

            foreach (var fragment in aggregateMeshes)
            {
                var i = fragment.GetInt32Property("m_nDrawCallIndex");
                var fragmentFlags = fragment.GetEnumValue<ObjectTypeFlags>("m_objectFlags", normalize: true);

                var tint = Vector3.One * 255f;
                var alpha = 255f;

                var drawCall = drawCalls[i];

                if (fragment.ContainsKey("m_vTintColor"))
                {
                    tint = fragment.GetSubCollection("m_vTintColor").ToVector3();
                }

                var drawCallTint = drawCall.GetSubCollection("m_vTintColor").ToVector3();
                tint *= SrgbLinearToGamma(drawCallTint);
                alpha *= drawCall.GetFloatProperty("m_flAlpha");

                if (convertToHalfEdge)
                {
                    if (aggregateHasTransforms)
                    {
                        throw new InvalidOperationException("Unhandled aggregate with instanced transforms exported as hammer mesh!");
                    }

                    var mapMesh = halfEdgeMeshes[i];
                    mapMesh.Name = $"draw_{i} ({modelName})";
                    mapMesh.TintColor = ConvertToColor32(new Vector4(tint, alpha));

                    MapDocument.World.Children.Add(mapMesh);
                    drawSelectionSet.SelectionSetData.SelectedObjects.Add(mapMesh);
                    continue;
                }

                var fragmentModelName = ModelExtract.GetFragmentModelName(modelName, i);
                AssetReferences.Add(fragmentModelName);

                var instance = NewPropStatic(fragmentModelName);

                if (aggregateHasTransforms)
                {
                    var transform = fragmentTransforms[transformIndex++].ToMatrix4x4();
                    Matrix4x4.Decompose(transform, out var scales, out var rotation, out var translation);

                    instance.Origin = translation;
                    var angles = ModelExtract.ToEulerAngles(rotation);
                    instance.Angles = angles;
                    instance.Scales = scales;

                    SetPropertiesFromFlags(instance, fragmentFlags);
                    SetTintAlpha(instance, new Vector4(tint, alpha));

                    // Keep adding the same prop
                    GetWorldLayerNode(layerIndex, layerNodes).Children.Add(instance);
                    drawSelectionSet.SelectionSetData.SelectedObjects.Add(instance);
                    continue;
                }

                if (drawCenters.Length > 0)
                {
                    // fragment recentering based on bounding box
                    // apply positive vector in the vmap, and negative vector in the vmdl
                    instance.Origin = drawCenters[i];
                }

                SetPropertiesFromFlags(instance, fragmentFlags);
                SetTintAlpha(instance, new Vector4(tint, alpha));

                GetWorldLayerNode(layerIndex, layerNodes).Children.Add(instance);
                drawSelectionSet.SelectionSetData.SelectedObjects.Add(instance);
            }
        }

        for (var i = 0; i < node.SceneObjects.Count; i++)
        {
            var sceneObject = node.SceneObjects[i];
            var layerIndex = (int)(node.SceneObjectLayerIndices?[i] ?? -1);
            ProcessSceneObject(sceneObject, layerIndex, layerNodes);
        }

        foreach (var aggregateSceneObject in node.AggregateSceneObjects)
        {
            var layerIndex = (int)aggregateSceneObject.GetIntegerProperty("m_nLayer");
            ProcessAggregate(aggregateSceneObject, layerIndex, layerNodes);
        }

        foreach (var clutterSceneObject in node.ClutterSceneObjects)
        {
            // TODO: Clutter
        }
    }


    internal static string GetAutoPhysicsMaterialName(string rootFolder, string surfaceProperty)
        => NormalizePath(Path.Combine(rootFolder, "_vrf", "physics_surfaces", surfaceProperty + ".vmat"));

    private string GetAndExportAutoPhysicsMaterialName(string surfaceProperty)
    {
        var materialName = GetAutoPhysicsMaterialName(LumpFolder, surfaceProperty);
        ProceduralPhysMaterialsToExtract.Add((materialName, surfaceProperty));
        return materialName;
    }

    private static ContentFile GeneratePhysicsTagMaterial(string materialName, string surfaceProperty)
    {
        var textureName = Path.ChangeExtension(materialName, ".png");

        var root = new ValveKeyValue.KVObject("Layer0",
        [
            new("shader", "generic.vfx"),
            new("F_TRANSLUCENT", 1),
            new("TextureTranslucency", $"[{0.700000f:N6} {0.700000f:N6} {0.700000f:N6} {0.000000f:N6}]"),
            new("TextureColor", textureName),
            new("Attributes",
            [
                new("mapbuilder.nodraw", 1),
                new("tools.toolsmaterial", 1),
                new("physics.nodefaultsimplification", 1),
            ]),
            new("SystemAttributes",
            [
                new("PhysicsSurfaceProperties", surfaceProperty),
            ]),
        ]);

        using var ms = new MemoryStream();
        ValveKeyValue.KVSerializer.Create(ValveKeyValue.KVSerializationFormat.KeyValues1Text).Serialize(ms, root);

        var vmat = new ContentFile()
        {
            Data = ms.ToArray(),
            FileName = materialName,
        };

        vmat.SubFiles.Add(new SubFile()
        {
            FileName = Path.GetFileName(textureName),
            Extract = () =>
            {
                using var bitmap = MapAutoPhysTextureGenerator.GenerateTexture(surfaceProperty);
                return TextureExtract.ToPngImage(bitmap);
            }
        });

        return vmat;
    }

    #region Entities
    private void GatherEntitiesFromLump(EntityLump entityLump)
    {
        var lumpName = entityLump.Data.GetStringProperty("m_name");

        foreach (var childLumpName in entityLump.GetChildEntityNames())
        {
            using var entityLumpResource = FileLoader.LoadFileCompiled(childLumpName);
            if (entityLumpResource != null)
            {
                GatherEntitiesFromLump((EntityLump)entityLumpResource.DataBlock);
            }
        }

        Dictionary<int, CMapSelectionSet> lineageSelectionSets = [];

        foreach (var compiledEntity in entityLump.GetEntities())
        {
            FixUpEntityKeyValues(compiledEntity);


            var className = compiledEntity.GetProperty<string>(CommonHashes.ClassName);

            if (className == "worldspawn")
            {
                AddProperties(className, compiledEntity, MapDocument.World);
                MapDocument.World.EntityProperties["description"] = $"Decompiled with {StringToken.VRF_GENERATOR}";
                var mapType = compiledEntity.GetProperty<string>("mapusagetype");
                if (mapType != null)
                {
                    MapDocument.World.MapUsageType = mapType;
                }
                continue;
            }

            var mapEntity = new CMapEntity();
            var entityLineage = AddProperties(className, compiledEntity, mapEntity);
            if (entityLineage.Length > 1)
            {
                for (var i = 0; i < entityLineage.Length; i++)
                {
                    var lineage = entityLineage[i];

                    CMapSelectionSet selectionSet;

                    if (lineageSelectionSets.TryGetValue(lineage, out var value))
                    {
                        selectionSet = value;
                    }
                    else
                    {
                        selectionSet = new CMapSelectionSet
                        {
                            Name = lineage.ToString(CultureInfo.InvariantCulture),
                            SelectionSetName = lineage.ToString(CultureInfo.InvariantCulture)
                        };
                        lineageSelectionSets.Add(lineage, selectionSet);

                        if (i == 0)
                        {
                            EntitiesSelectionSet.Children.Add(selectionSet);
                        }
                        else
                        {
                            var parentSelectionSet = lineageSelectionSets[entityLineage[i - 1]];
                            parentSelectionSet.Children.Add(selectionSet);
                        }
                    }

                    if (i == entityLineage.Length - 1)
                    {
                        selectionSet.SelectionSetData.SelectedObjects.Add(mapEntity);
                    }
                };
            }

            var modelName = NormalizePath(compiledEntity.GetProperty<string>(CommonHashes.Model));
            if (modelName != null && PathIsSubPath(modelName, LumpFolder))
            {
                var firstReference = ModelEntityAssociations.TryAdd(modelName, className);
                Debug.Assert(firstReference, "Model living in lump folder referenced by more than one entity!");

                ExtractEntityModel(mapEntity, compiledEntity, modelName);

                ReadOnlySpan<char> entityIdFull = Path.GetFileNameWithoutExtension(modelName);
                var nameCutoff = entityIdFull.Length;
                foreach (var entityId in entityLineage.Reverse())
                {
                    ReadOnlySpan<char> entityIdString = '_' + entityId.ToString(CultureInfo.InvariantCulture);
                    if (entityIdFull[..nameCutoff].EndsWith(entityIdString, StringComparison.Ordinal))
                    {
                        nameCutoff -= entityIdString.Length;
                    }
                }

                var entityName = new string(entityIdFull[..nameCutoff]);
                if (entityName != "unnamed")
                {
                    mapEntity.Name = entityName;
                }
            }

            var snapshotFile = NormalizePath(compiledEntity.GetProperty<string>(StringToken.Get("snapshot_file")));
            if (snapshotFile != null && PathIsSubPath(snapshotFile, LumpFolder))
            {
                SnapshotsToExtract.Add(snapshotFile);

                // snapshot_mesh needs to be set to 0 in order for it to use the vsnap file
                mapEntity.WithProperty("snapshot_mesh", "0");
            }

            //if the map SOMEHOW has more than one of these, we're only using the first
            if (compiledEntity.GetProperty<string>(StringToken.Get("classname")) == "skybox_reference" && ExtractSkybox)
            {
                if (string.IsNullOrEmpty(SkyboxToExtract))
                {
                    SkyboxToExtract = NormalizePath(compiledEntity.GetProperty<string>("targetmapname"));
                    mapEntity.WithProperty("targetMapName", AddSuffixToVmapName(SkyboxToExtract));
                }
            }

            MapDocument.World.Children.Add(mapEntity);
        }
    }

    private void ExtractEntityModel(CMapEntity mapEntity, EntityLump.Entity compiledEntity, string modelName)
    {
        using var model = FileLoader.LoadFileCompiled(modelName);
        if (model is null)
        {
            return;
        }

        var EntitiesToHammerMesh = true;
        ModelEntityAssociations.TryGetValue(modelName, out var associatedEntityClass);

        var data = (Model)model.DataBlock;

        var hasMeshes = data.GetEmbeddedMeshesAndLoD().Any() || data.GetReferenceMeshNamesAndLoD().Any();
        var hasPhysics = data.GetEmbeddedPhys() != null || data.GetReferencedPhysNames().Any();
        var isJustPhysics = hasPhysics && !hasMeshes;

        if (EntitiesToHammerMesh)
        {
            var offset = EntityTransformHelper.CalculateTransformationMatrix(compiledEntity).Translation;

            if (isJustPhysics)
            {
                var phys = data.GetEmbeddedPhys();
                if (phys != null)
                {
                    foreach (var hammermesh in PhysToHammerMeshes(phys, offset, associatedEntityClass))
                    {
                        mapEntity.Children.Add(hammermesh);
                    }
                }
            }
            else
            {
                foreach (var hammermesh in RenderMeshToHammerMesh(data, model, offset, associatedEntityClass))
                {
                    mapEntity.Children.Add(hammermesh);
                }
            }

            return;
        }

        var toolTexture = GetToolTextureForEntity(associatedEntityClass);
        var modelExtract = new ModelExtract(model, FileLoader)
        {
            Type = isJustPhysics
                ? ModelExtract.ModelExtractType.Map_PhysicsToRenderMesh
                : ModelExtract.ModelExtractType.Default,
            PhysicsToRenderMaterialNameProvider = (_) => toolTexture,
        };

        var vmdl = modelExtract.ToContentFile();
        EntityModels.Add(vmdl);
    }

    private void FixUpEntityKeyValues(EntityLump.Entity entity)
    {
        foreach (var (hash, property) in entity.Properties)
        {
            property.Name ??= HashTable.GetValueOrDefault(hash, $"{hash}");
        }
    }

    private static int[] AddProperties(string className, EntityLump.Entity compiledEntity, BaseEntity mapEntity)
    {
        var entityLineage = Array.Empty<int>();
        foreach (var (hash, property) in compiledEntity.Properties.Reverse())
        {
            if (property.Name is null)
            {
                continue;
            }

            if (TryHandleSpecialHash(hash, property, mapEntity, ref entityLineage))
            {
                continue;
            }

            if (RemoveOrMutateCompilerGeneratedProperty(className, property))
            {
                continue;
            }

            var key = property.Name;
            var value = PropertyToEditString(property);
            value = RemoveTargetnamePrefix(value);

            mapEntity.EntityProperties.Add(key, value);
        }

        if (compiledEntity.Connections != null)
        {
            foreach (var connection in compiledEntity.Connections)
            {
                var dmeConnection = new DmeConnectionData
                {
                    OutputName = connection.GetProperty<string>("m_outputName"),
                    TargetType = connection.GetInt32Property("m_targetType"),
                    TargetName = RemoveTargetnamePrefix(connection.GetProperty<string>("m_targetName")),
                    InputName = connection.GetProperty<string>("m_inputName"),
                    OverrideParam = connection.GetProperty<string>("m_overrideParam"),
                    Delay = connection.GetFloatProperty("m_flDelay"),
                    TimesToFire = connection.GetInt32Property("m_nTimesToFire"),
                };

                mapEntity.ConnectionsData.Add(dmeConnection);
            }
        }

        return entityLineage;
    }

    private static bool TryHandleSpecialHash(uint hash, EntityLump.EntityProperty property, BaseEntity mapEntity, ref int[] lineage)
    {
        if (hash == CommonHashes.Origin)
        {
            mapEntity.Origin = GetVector3Property(property);
            return true;
        }
        else if (hash == CommonHashes.Angles)
        {
            mapEntity.Angles = GetVector3Property(property);
            return true;
        }
        else if (hash == CommonHashes.Scales)
        {
            mapEntity.Scales = GetVector3Property(property);
            return true;
        }
        else if (hash == CommonHashes.HammerUniqueId)
        {
            try
            {
                lineage = Array.ConvertAll(PropertyToEditString(property).Split(':'), int.Parse);
            }
            catch (FormatException)
            {
                // not essential, ignore
            }

            if (lineage.Length > 0)
            {
                mapEntity.NodeID = lineage[^1];
            }

            return true;
        }

        return false;
    }

    // TODO: cubemaptexture may be set by artist, needs to be handled differently (reference: CS2 /ui/ maps)
    private static bool RemoveOrMutateCompilerGeneratedProperty(string className, EntityLump.EntityProperty property)
    {
        const string prefix = "vrf_";
        if (className is "env_combined_light_probe_volume" or "env_light_probe_volume" or "env_cubemap_box" or "env_cubemap")
        {
            var key = property.Name;
            if (key is "cubemaptexture" or "lightprobetexture")
            {
                property.Name = prefix + key;
            }
        }

        return false;
    }

    private static Vector3 GetVector3Property(EntityLump.EntityProperty property)
    {
        return property.Type switch
        {
            EntityFieldType.CString or EntityFieldType.String => EntityTransformHelper.ParseVector((string)property.Data),
            EntityFieldType.Vector or EntityFieldType.QAngle => (Vector3)property.Data,
            _ => throw new InvalidDataException("Unhandled Entity Vector Data Type!"),
        };
    }

    static string StringBool(bool value)
        => value ? "1" : "0";

    private static string PropertyToEditString(EntityLump.EntityProperty property)
    {
        //var type = property.Type;
        var data = property.Data;
        return ToEditString(data);
    }

    private static string ToEditString(object data)
    {
        return data switch
        {
            string str => str,
            bool boolean => StringBool(boolean),
            Vector3 vector => $"{vector.X} {vector.Y} {vector.Z}",
            Vector2 vector => $"{vector.X} {vector.Y}",
            byte[] color => $"{color[0]} {color[1]} {color[2]} {color[3]}",
            null => string.Empty,
            _ => data.ToString()
        };
    }

    private static string RemoveTargetnamePrefix(string value)
    {
        const string Prefix = "[PR#]";

        if (!value.StartsWith(Prefix, StringComparison.Ordinal))
        {
            return value;
        }

        return value[Prefix.Length..];
    }

    public static string AddSuffixToVmapName(string path)
    {
        var newVmapName = Path.GetFileNameWithoutExtension(path) + "_d" + Path.GetExtension(path);
        var newVmapPath = NormalizePath(Path.Combine(Path.GetDirectoryName(path), newVmapName));

        return newVmapPath;
    }

    private CMapMesh CreateCorrectCMapMeshVersion()
    {
        switch ((int)VmapVersion)
        {
            case 35: return new CMapMesh_v35 { ClassName = "CMapMesh" };
            default: return new CMapMesh_v29 { ClassName = "CMapMesh" };
        }
    }

    #endregion Entities
    private static Vector3 SrgbLinearToGamma(Vector3 vLinearColor)
    {
        var vLinearSegment = vLinearColor * 12.92f;
        const float power = 1.0f / 2.4f;

        var vExpSegment = new Vector3(
            MathF.Pow(vLinearColor.X, power),
            MathF.Pow(vLinearColor.Y, power),
            MathF.Pow(vLinearColor.Z, power)
        );

        vExpSegment *= 1.055f;
        vExpSegment -= new Vector3(0.055f);

        var vGammaColor = new Vector3(
            (vLinearColor.X <= 0.0031308f) ? vLinearSegment.X : vExpSegment.X,
            (vLinearColor.Y <= 0.0031308f) ? vLinearSegment.Y : vExpSegment.Y,
            (vLinearColor.Z <= 0.0031308f) ? vLinearSegment.Z : vExpSegment.Z
        );

        return vGammaColor;
    }
}

public static class ElementArrayExtensions
{
    public static T AddReturn<T>(this Datamodel.ElementArray array, T element) where T : Datamodel.Element
    {
        array.Add(element);
        return element;
    }
}<|MERGE_RESOLUTION|>--- conflicted
+++ resolved
@@ -3,11 +3,6 @@
 using System.Globalization;
 using System.IO;
 using System.Linq;
-<<<<<<< HEAD
-using System.Linq.Expressions;
-using System.Runtime.Intrinsics;
-=======
->>>>>>> 13378193
 using ValveResourceFormat.Blocks;
 using ValveResourceFormat.IO.ContentFormats.DmxModel;
 using ValveResourceFormat.IO.ContentFormats.ValveMap;
@@ -305,18 +300,6 @@
             SkyboxPath = SkyboxToExtract
         };
 
-<<<<<<< HEAD
-        //this is actually just scene objects
-        foreach (var modelName in MeshesToExtract)
-        {
-            var modelNameCompiled = modelName + GameFileLoader.CompiledFileSuffix;
-            using var model = FileLoader.LoadFile(modelNameCompiled);
-
-            if (model != null)
-            {
-                var vmdl = new ModelExtract(model, FileLoader).ToContentFile();
-                vmap.AdditionalFiles.Add(vmdl);
-=======
         foreach (var sceneObjectResourceName in SceneObjectsToExtract)
         {
             var sceneObjectNameCompiled = sceneObjectResourceName + GameFileLoader.CompiledFileSuffix;
@@ -325,7 +308,6 @@
             if (sceneObject == null)
             {
                 continue;
->>>>>>> 13378193
             }
 
             var sceneObjectExtract = sceneObject.ResourceType switch
@@ -732,8 +714,6 @@
             var modelName = sceneObject.GetProperty<string>("m_renderableModel");
             var meshName = sceneObject.GetProperty<string>("m_renderable");
 
-<<<<<<< HEAD
-=======
             if (string.IsNullOrEmpty(modelName))
             {
                 if (string.IsNullOrEmpty(meshName))
@@ -746,7 +726,6 @@
                 return;
             }
 
->>>>>>> 13378193
             var objectFlags = sceneObject.GetEnumValue<ObjectTypeFlags>("m_nObjectTypeFlags", normalize: true);
 
             FolderExtractFilter.Add(modelName ?? meshName);
@@ -764,11 +743,7 @@
             }
             else
             {
-<<<<<<< HEAD
-                MeshesToExtract.Add(modelName);
-=======
                 SceneObjectsToExtract.Add(modelName);
->>>>>>> 13378193
             }
 
             AssetReferences.Add(modelName);
