--- conflicted
+++ resolved
@@ -1220,10 +1220,6 @@
             bool boolean => StringBool(boolean),
             Vector3 vector => $"{vector.X} {vector.Y} {vector.Z}",
             Vector2 vector => $"{vector.X} {vector.Y}",
-<<<<<<< HEAD
-            byte[] color => $"{color[0]} {color[1]} {color[2]} {color[3]}",
-=======
->>>>>>> 009eead9
             KVObject { IsArray: true } kvArray => string.Join(' ', kvArray.Select(p => p.Value.ToString())),
             null => string.Empty,
             _ when data.GetType().IsPrimitive => data.ToString(),
