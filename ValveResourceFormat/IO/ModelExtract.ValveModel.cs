--- conflicted
+++ resolved
@@ -940,7 +940,6 @@
                 AddGenericGameData(gameDataList.Value, "MovementSettings", movementSettings, "movementsettings");
             }
 
-<<<<<<< HEAD
             if (keyvalues.ContainsKey("FeetSettings"))
             {
                 var feetSettings = keyvalues.GetProperty<KVObject>("FeetSettings");
@@ -951,8 +950,6 @@
                 }
             }
 
-=======
->>>>>>> 33173dcb
             if (keyvalues.ContainsKey("break_list"))
             {
                 foreach (var breakPiece in keyvalues.GetArray<KVObject>("break_list"))
@@ -961,7 +958,6 @@
                     breakPieceList.Value.AddItem(breakPieceFile);
                 }
             }
-<<<<<<< HEAD
 
             static KVObject ConvertFeetSettings(KVObject feetSettings)
             {
@@ -1032,8 +1028,6 @@
                 return feetNode;
             }
 
-=======
->>>>>>> 33173dcb
             static void AddGenericGameData(KVObject gameDataList, string genericDataClass, KVObject genericData, string dataKey = null)
             {
                 // Remove quotes from keys
