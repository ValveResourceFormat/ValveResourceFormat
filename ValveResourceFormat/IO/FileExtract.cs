using System;
using System.Collections.Generic;
using System.IO;
using System.Text;
using SkiaSharp;
using ValveResourceFormat.ResourceTypes;

namespace ValveResourceFormat.IO
{
    public class ContentFile
    {
        public byte[] Data { get; set; }
        public List<ContentSubFile> SubFiles { get; private set; } = new List<ContentSubFile>();

        public void AddSubFile(string fileName, Func<byte[]> extractFunction)
        {
            var subFile = new ContentSubFile
            {
                FileName = fileName,
                Extract = extractFunction
            };

            SubFiles.Add(subFile);
        }
    }

    public class ContentSubFile
    {
        public string FileName { get; set; }
        public Func<byte[]> Extract { get; set; }
    }

    public static class FileExtract
    {
        /// <summary>
        /// Extract content file from a compiled resource.
        /// </summary>
        /// <param name="resource">The resource to be extracted/decompiled.</param>
        public static ContentFile Extract(Resource resource)
        {
            var extract = new ContentFile();

            switch (resource.ResourceType)
            {
                case ResourceType.Map:
                    throw new NotImplementedException("Export the vwrld_c file if you are trying to export a map. vmap_c is simply a metadata file.");

                case ResourceType.Panorama:
                case ResourceType.PanoramaScript:
                case ResourceType.PanoramaTypescript:
                case ResourceType.PanoramaVectorGraphic:
                    extract.Data = ((Panorama)resource.DataBlock).Data;
                    break;

                case ResourceType.Sound:
                    {
                        using var soundStream = ((Sound)resource.DataBlock).GetSoundStream();
                        soundStream.TryGetBuffer(out var buffer);
                        extract.Data = buffer.ToArray();

                        break;
                    }

                case ResourceType.Texture:
                    {
<<<<<<< HEAD
                        var bitmap = ((Texture)resource.DataBlock).GenerateBitmap();

                        using var ms = new MemoryStream();
                        bitmap.PeekPixels().Encode(ms, SKEncodedImageFormat.Png, 100);

                        ms.TryGetBuffer(out var buffer);
                        extract.Data = buffer.ToArray();
=======
                        using var bitmap = ((Texture)resource.DataBlock).GenerateBitmap();
                        using var pixels = bitmap.PeekPixels();
                        using var png = pixels.Encode(SKPngEncoderOptions.Default);
                        data = png.ToArray();
>>>>>>> c75726a0

                        break;
                    }

                case ResourceType.Particle:
                    extract.Data = Encoding.UTF8.GetBytes(((ParticleSystem)resource.DataBlock).ToString());
                    break;

                case ResourceType.Material:
                    extract.Data = Encoding.UTF8.GetBytes(((Material)resource.DataBlock).ToValveMaterial());
                    break;

                case ResourceType.EntityLump:
                    extract.Data = Encoding.UTF8.GetBytes(((EntityLump)resource.DataBlock).ToEntityDumpString());
                    break;

                // These all just use ToString() and WriteText() to do the job
                case ResourceType.PanoramaStyle:
                case ResourceType.PanoramaLayout:
                case ResourceType.SoundEventScript:
                case ResourceType.SoundStackScript:
                    extract.Data = Encoding.UTF8.GetBytes(resource.DataBlock.ToString());
                    break;

                default:
                    {
                        if (resource.DataBlock is BinaryKV3 dataKv3)
                        {
                            // Wrap it around a KV3File object to get the header.
                            extract.Data = Encoding.UTF8.GetBytes(dataKv3.GetKV3File().ToString());
                        }
                        else
                        {
                            extract.Data = Encoding.UTF8.GetBytes(resource.DataBlock.ToString());
                        }

                        break;
                    }
            }

            return extract;
        }

        public static string GetExtension(Resource resource)
        {
            switch (resource.ResourceType)
            {
                case ResourceType.PanoramaLayout: return "xml";
                case ResourceType.PanoramaScript: return "js";
                case ResourceType.PanoramaTypescript: return "js";
                case ResourceType.PanoramaStyle: return "css";
                case ResourceType.PanoramaVectorGraphic: return "svg";
                case ResourceType.Texture: return "png";

                case ResourceType.Sound:
                    switch (((Sound)resource.DataBlock).SoundType)
                    {
                        case Sound.AudioFileType.MP3: return "mp3";
                        case Sound.AudioFileType.WAV: return "wav";
                    }

                    break;
            }

            if (resource.ResourceType != ResourceType.Unknown)
            {
                var type = typeof(ResourceType).GetMember(resource.ResourceType.ToString())[0];
                return ((ExtensionAttribute)type.GetCustomAttributes(typeof(ExtensionAttribute), false)[0]).Extension;
            }

            return null;
        }
    }
}<|MERGE_RESOLUTION|>--- conflicted
+++ resolved
@@ -63,20 +63,11 @@
 
                 case ResourceType.Texture:
                     {
-<<<<<<< HEAD
-                        var bitmap = ((Texture)resource.DataBlock).GenerateBitmap();
 
-                        using var ms = new MemoryStream();
-                        bitmap.PeekPixels().Encode(ms, SKEncodedImageFormat.Png, 100);
-
-                        ms.TryGetBuffer(out var buffer);
-                        extract.Data = buffer.ToArray();
-=======
                         using var bitmap = ((Texture)resource.DataBlock).GenerateBitmap();
                         using var pixels = bitmap.PeekPixels();
                         using var png = pixels.Encode(SKPngEncoderOptions.Default);
-                        data = png.ToArray();
->>>>>>> c75726a0
+                        extract.Data = png.ToArray();
 
                         break;
                     }
