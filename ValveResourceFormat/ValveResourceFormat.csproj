--- conflicted
+++ resolved
@@ -10,18 +10,11 @@
   <ItemGroup>
     <PackageReference Include="K4os.Compression.LZ4" Version="1.2.16" />
     <PackageReference Include="SharpGLTF.Toolkit" Version="1.0.0-alpha0026" />
-<<<<<<< HEAD
-    <PackageReference Include="SkiaSharp" Version="2.88.0" />
-    <PackageReference Include="SkiaSharp.NativeAssets.Linux.NoDependencies" Version="2.88.0" />
-    <PackageReference Include="ValveKeyValue" Version="0.8.0.139" />
-    <PackageReference Include="ValvePak" Version="1.3.0.33" />
-    <PackageReference Include="ZstdSharp.Port" Version="0.6.1" />
-=======
     <PackageReference Include="SkiaSharp" Version="2.88.1" />
     <PackageReference Include="SkiaSharp.NativeAssets.Linux.NoDependencies" Version="2.88.1" />
     <PackageReference Include="ValveKeyValue" Version="0.8.2.162" />
+    <PackageReference Include="ValvePak" Version="1.3.0.33" />
     <PackageReference Include="ZstdSharp.Port" Version="0.6.3" />
->>>>>>> c75726a0
   </ItemGroup>
   <ItemGroup>
     <None Include="..\Icons\vrf_library.png">
