//#define SCREENSHOT_MODE // Uncomment to hide version, keep title bar static, set an exact window size

using System.Diagnostics;
using System.Drawing;
using System.Globalization;
using System.IO;
using System.Linq;
using System.Reflection;
using System.Threading.Tasks;
using System.Windows.Forms;
using GUI.Controls;
using GUI.Forms;
using GUI.Types.Exporter;
using GUI.Types.PackageViewer;
using GUI.Types.Renderer;
using GUI.Utils;
using OpenTK.Windowing.Desktop;
using SteamDatabase.ValvePak;
using ValveResourceFormat.IO;
using Windows.Win32;
using Windows.Win32.Foundation;

using ResourceViewMode = GUI.Types.Viewers.ResourceViewMode;

#nullable disable

namespace GUI
{
    partial class MainForm : Form
    {
        // Disposable fields should be disposed
        // for some reason disposing it makes closing GUI very slow
        public static ImageList ImageList { get; }
        public static Dictionary<string, int> ImageListLookup { get; }

        private SearchForm searchForm;

        static MainForm()
        {
            ImageList = new ImageList
            {
                ColorDepth = ColorDepth.Depth32Bit
            };

            var assembly = Assembly.GetExecutingAssembly();
            var names = assembly.GetManifestResourceNames().Where(n => n.StartsWith("GUI.AssetTypes.", StringComparison.Ordinal)).ToList();

            ImageListLookup = new(names.Count);

            foreach (var name in names)
            {
                var extension = name.Split('.')[2];

                using var stream = assembly.GetManifestResourceStream(name);
                ImageList.Images.Add(extension, Image.FromStream(stream));

                // Keep our own lookup because IndexOfKey is slow and not thread safe
                var index = ImageList.Images.IndexOfKey(extension); // O(n)
                ImageListLookup.Add(extension, index);
                Debug.Assert(index >= 0);
            }

            GLFWProvider.CheckForMainThread = false;
            GLFWProvider.EnsureInitialized();
        }

        public MainForm(string[] args)
        {
            InitializeComponent();

            mainTabs.ImageList = ImageList;
            mainTabs.SelectedIndexChanged += OnMainSelectedTabChanged;

            var consoleTab = new ConsoleTab();
            Log.SetConsoleTab(consoleTab);
            var consoleTabPage = consoleTab.CreateTab();
            consoleTabPage.ImageIndex = ImageListLookup["_console"];
            mainTabs.TabPages.Add(consoleTabPage);

            var version = Application.ProductVersion;
            var versionPlus = version.IndexOf('+', StringComparison.InvariantCulture);

            if (versionPlus > 0)
            {
                // If version ends with ".0", display part of the commit hash, otherwise the zero is replaced with CI build number
                if (version[versionPlus - 2] == '.' && version[versionPlus - 1] == '0')
                {
                    versionPlus += 8;
                }

                versionLabel.Text = string.Concat("v", version[..versionPlus]);
            }
            else
            {
                versionLabel.Text = string.Concat("v", version);

#if !CI_RELEASE_BUILD // Set in Directory.Build.props
                versionLabel.Text += "-dev";
#endif
            }

#if DEBUG
            versionLabel.Text += " (DEBUG)";
#endif

            searchForm = new SearchForm();

            Settings.Load();
            consoleTab.InitializeFont();

            if (Enum.IsDefined(typeof(Themer.Themes), Settings.Config.Theme))
            {
                Themer.CurrentThemeColors = Themer.ThemesColors[(Themer.Themes)Settings.Config.Theme];
            }

            Application.SetColorMode(Themer.CurrentThemeColors.ColorMode);

            HardwareAcceleratedTextureDecoder.Decoder = new GLTextureDecoder();

#if DEBUG
            var shadersMenuItem = new ToolStripMenuItem("Validate shaders");
            shadersMenuItem.Click += OnValidateShadersToolStripMenuItem_Click;
            fileToolStripMenuItem.DropDownItems.Add(shadersMenuItem);

            if (args.Length > 0 && args[0] == "validate_shaders")
            {
                GUI.Types.Renderer.ShaderLoader.ValidateShaders();
                Environment.Exit(0);
                return;
            }
#endif

            if (Settings.IsFirstStartup)
            {
                OpenWelcome();
            }
            else

            if (args.Length > 0)
            {
                void OnHandleCreated(object sender, EventArgs e)
                {
                    HandleCreated -= OnHandleCreated;

                    OpenCommandLineArgFiles(args);
                }

                HandleCreated += OnHandleCreated;
            }
            else if (Settings.Config.OpenExplorerOnStart != 0)
            {
                OpenExplorer();
            }

            // Force refresh title due to OpenFile calls above, SelectedIndexChanged is not called in the same tick
            OnMainSelectedTabChanged(null, null);
        }

        public void OpenCommandLineArgFiles(string[] args)
        {
            for (var i = 0; i < args.Length; i++)
            {
                var file = args[i];

                // Handle vpk: protocol
                if (file.StartsWith("vpk:", StringComparison.InvariantCulture))
                {
                    file = System.Net.WebUtility.UrlDecode(file[4..]);

                    var innerFilePosition = file.LastIndexOf(".vpk:", StringComparison.InvariantCulture);

                    if (innerFilePosition == -1)
                    {
                        Log.Error(nameof(MainForm), $"For vpk: protocol to work, specify a file path inside of the package, for example: \"vpk:C:/path/pak01_dir.vpk:inner/file.vmdl_c\"");

                        OpenFile(file);
                        continue;
                    }

                    var innerFile = file[(innerFilePosition + 5)..];
                    file = file[..(innerFilePosition + 4)];

                    if (!File.Exists(file))
                    {
                        var dirFile = file[..innerFilePosition] + "_dir.vpk";

                        if (!File.Exists(dirFile))
                        {
                            Log.Error(nameof(MainForm), $"File '{file}' does not exist.");
                            continue;
                        }

                        file = dirFile;
                    }

                    file = Path.GetFullPath(file);
                    Log.Info(nameof(MainForm), $"Opening {file}");

                    var package = new Package();
                    try
                    {
                        package.OptimizeEntriesForBinarySearch(StringComparison.OrdinalIgnoreCase);
                        package.Read(file);

                        var packageFile = package.FindEntry(innerFile);

                        if (packageFile == null)
                        {
                            packageFile = package.FindEntry(innerFile + GameFileLoader.CompiledFileSuffix);

                            if (packageFile == null)
                            {
                                Log.Error(nameof(MainForm), $"File '{packageFile}' does not exist in package '{file}'.");
                                continue;
                            }
                        }

                        innerFile = packageFile.GetFullPath();

                        Log.Info(nameof(MainForm), $"Opening {innerFile}");

                        var vrfGuiContext = new VrfGuiContext(file, null)
                        {
                            CurrentPackage = package
                        };
                        var fileContext = new VrfGuiContext(innerFile, vrfGuiContext);
                        package = null;

                        try
                        {
                            OpenFile(fileContext, packageFile);
                            fileContext = null;
                        }
                        finally
                        {
                            fileContext?.Dispose();
                            vrfGuiContext?.Dispose();
                        }
                    }
                    finally
                    {
                        package?.Dispose();
                    }

                    continue;
                }

                if (!File.Exists(file))
                {
                    Log.Error(nameof(MainForm), $"File '{file}' does not exist.");
                    continue;
                }

                file = Path.GetFullPath(file);
                OpenFile(file);
            }

            OnMainSelectedTabChanged(null, null);
        }

        protected override void OnLoad(EventArgs e)
        {
            base.OnLoad(e);

            var savedWindowDimensionsAreValid = IsOnScreen(new Rectangle(
                Settings.Config.WindowLeft,
                Settings.Config.WindowTop,
                Settings.Config.WindowWidth,
                Settings.Config.WindowHeight));

            if (savedWindowDimensionsAreValid)
            {
                SetBounds(
                    Settings.Config.WindowLeft,
                    Settings.Config.WindowTop,
                    Settings.Config.WindowWidth,
                    Settings.Config.WindowHeight
                );

                var newState = (FormWindowState)Settings.Config.WindowState;

                if (newState == FormWindowState.Maximized || newState == FormWindowState.Normal)
                {
                    WindowState = newState;
                }
            }

#if SCREENSHOT_MODE
            checkForUpdatesToolStripMenuItem.Visible = false;
            versionLabel.Visible = false;
            SetBounds(x: 100, y: 100, width: 1800 + 22, height: 1200 + 11); // Tweak size as needed
#endif
        }

        // checks if the Rectangle is within bounds of one of the user's screen
        public bool IsOnScreen(Rectangle formRectangle)
        {
            if (formRectangle.Width < MinimumSize.Width || formRectangle.Height < MinimumSize.Height)
            {
                return false;
            }

            return Screen.AllScreens.Any(screen => screen.WorkingArea.IntersectsWith(formRectangle));
        }

        protected override void OnFormClosing(FormClosingEventArgs e)
        {
#if !SCREENSHOT_MODE
            // save the application window size, position and state (if maximized)
            (Settings.Config.WindowLeft, Settings.Config.WindowTop, Settings.Config.WindowWidth, Settings.Config.WindowHeight, Settings.Config.WindowState) = WindowState switch
            {
                FormWindowState.Normal => (Left, Top, Width, Height, (int)FormWindowState.Normal),
                // will restore window to maximized
                FormWindowState.Maximized => (RestoreBounds.Left, RestoreBounds.Top, RestoreBounds.Width, RestoreBounds.Height, (int)FormWindowState.Maximized),
                // if minimized restore to Normal instead, using RestoreBound values
                FormWindowState.Minimized => (RestoreBounds.Left, RestoreBounds.Top, RestoreBounds.Width, RestoreBounds.Height, (int)FormWindowState.Normal),
                // the default switch should never happen (FormWindowState only takes the values Normal, Maximized, Minimized)
                _ => (0, 0, 0, 0, (int)FormWindowState.Normal),
            };
#endif

            Settings.Save();
            base.OnFormClosing(e);
        }

        private void MainForm_Load(object sender, EventArgs e)
        {
            // so we can bind keys to actions properly
            KeyPreview = true;
        }

        protected override bool ProcessCmdKey(ref Message msg, Keys keyData)
        {
            //if the user presses CTRL + W, and there is a tab open, close the active tab
            if (keyData == (Keys.Control | Keys.W) && mainTabs.SelectedTab != null)
            {
                CloseTab(mainTabs.SelectedTab);
            }

            //if the user presses CTRL + Q, close all open tabs
            if (keyData == (Keys.Control | Keys.Q))
            {
                CloseAllTabs();
            }

            //if the user presses CTRL + E, close all tabs to the right of the active tab
            if (keyData == (Keys.Control | Keys.E))
            {
                CloseTabsToRight(mainTabs.SelectedTab);
            }

            if (keyData == (Keys.Control | Keys.R) || keyData == Keys.F5)
            {
                CloseAndReOpenActiveTab();
            }

            return base.ProcessCmdKey(ref msg, keyData);
        }


        private void OnMainSelectedTabChanged(object sender, EventArgs e)
        {
#if !SCREENSHOT_MODE
            if (string.IsNullOrEmpty(mainTabs.SelectedTab?.ToolTipText))
            {
                Text = "Source 2 Viewer";
            }
            else
            {
                Text = $"Source 2 Viewer - {mainTabs.SelectedTab.ToolTipText}";
            }
#endif

            ShowHideSearch();
        }

        private void ShowHideSearch()
        {
            // enable/disable the search button as necessary
            if (mainTabs.SelectedTab != null && mainTabs.SelectedTab.Controls[nameof(TreeViewWithSearchResults)] is TreeViewWithSearchResults package)
            {
                findToolStripButton.Enabled = true;
                recoverDeletedToolStripMenuItem.Enabled = !package.DeletedFilesRecovered;
            }
            else
            {
                findToolStripButton.Enabled = false;
                recoverDeletedToolStripMenuItem.Enabled = false;
            }
        }

        private int GetTabIndex(TabPage tab)
        {
            //Work out the index of the requested tab
            for (var i = 0; i < mainTabs.TabPages.Count; i++)
            {
                if (mainTabs.TabPages[i] == tab)
                {
                    return i;
                }
            }

            return -1;
        }

        private void CloseAndReOpenActiveTab()
        {
            var tab = mainTabs.SelectedTab;
            if (tab is not null && tab.Tag is ExportData exportData)
            {
                var (newFileContext, packageEntry) = exportData.VrfGuiContext.FindFileWithContext(
                    exportData.PackageEntry?.GetFullPath() ?? exportData.VrfGuiContext.FileName
                );
                OpenFile(newFileContext, packageEntry);
                CloseTab(tab);
            }
        }

        private void CloseTab(TabPage tab)
        {
            var tabIndex = GetTabIndex(tab);
            var isClosingCurrentTab = tabIndex == mainTabs.SelectedIndex;

            //The console cannot be closed!
            if (tabIndex == 0)
            {
                return;
            }

            //Close the requested tab
            Log.Info(nameof(MainForm), $"Closing {tab.Text}");

            if (isClosingCurrentTab && tabIndex > 0)
            {
                mainTabs.SelectedIndex = tabIndex - 1;
            }

            mainTabs.TabPages.Remove(tab);
            tab.Dispose();
        }

        private void CloseAllTabs()
        {
            mainTabs.SelectedIndex = 0;

            //Close all tabs currently open (excluding console)
            var tabCount = mainTabs.TabPages.Count;
            for (var i = 1; i < tabCount; i++)
            {
                CloseTab(mainTabs.TabPages[tabCount - i]);
            }
        }

        private void CloseTabsToLeft(TabPage basePage)
        {
            //Close all tabs to the left of the base (excluding console)
            for (var i = GetTabIndex(basePage) - 1; i > 0; i--)
            {
                CloseTab(mainTabs.TabPages[i]);
            }
        }

        private void CloseTabsToRight(TabPage basePage)
        {
            //Close all tabs to the right of the base one
            var tabCount = mainTabs.TabPages.Count;
            for (var i = 1; i < tabCount; i++)
            {
                if (mainTabs.TabPages[tabCount - i] == basePage)
                {
                    break;
                }

                CloseTab(mainTabs.TabPages[tabCount - i]);
            }
        }

        private void OnTabClick(object sender, MouseEventArgs e)
        {
            //Work out what tab we're interacting with
            var tabControl = sender as FlatTabControl;
            var tabs = tabControl.TabPages;

            var tabIndex = 0;
            TabPage thisTab = null;

            for (; tabIndex < tabs.Count; tabIndex++)
            {
                if (tabControl.GetTabRect(tabIndex).Contains(e.Location))
                {
                    thisTab = tabs[tabIndex];
                    break;
                }
            }

            if (thisTab == null)
            {
                return;
            }

            if (e.Button == MouseButtons.Middle)
            {
                CloseTab(thisTab);
            }
            else if (e.Button == MouseButtons.Right)
            {
                var tabName = thisTab.Text;

                //Can't close tabs to the left/right if there aren't any!
                closeToolStripMenuItemsToLeft.Visible = tabIndex > 1;
                closeToolStripMenuItemsToRight.Visible = tabIndex != mainTabs.TabPages.Count - 1;

                //For UX purposes, hide the option to close the console also (this is disabled later in code too)
                closeToolStripMenuItem.Visible = tabIndex != 0;

                var canExport = thisTab.Tag is ExportData exportData;
                exportAsIsToolStripMenuItem.Visible = canExport;
                decompileExportToolStripMenuItem.Visible = canExport;

                clearConsoleToolStripMenuItem.Visible = tabIndex == 0;

                //Show context menu at the mouse position
                tabContextMenuStrip.Tag = e.Location;
                tabContextMenuStrip.Show((Control)sender, e.Location);
            }
        }

        private void OnAboutItemClick(object sender, EventArgs e)
        {
            using var form = new AboutForm();
            form.ShowDialog(this);
        }

        private void OnSettingsItemClick(object sender, EventArgs e)
        {
            foreach (TabPage tabPage in mainTabs.TabPages)
            {
                if (tabPage.Text == "Settings")
                {
                    mainTabs.SelectTab(tabPage);
                    return;
                }
            }

            var seettingsTab = new ThemedTabPage("Settings")
            {
                ToolTipText = "Settings",
                ImageIndex = ImageListLookup["_settings"],
            };

            try
            {
                seettingsTab.Controls.Add(new SettingsControl
                {
                    Dock = DockStyle.Fill,
                });
                mainTabs.TabPages.Insert(1, seettingsTab);
                mainTabs.SelectTab(seettingsTab);
                seettingsTab = null;
            }
            finally
            {
                seettingsTab?.Dispose();
            }
        }

        private void OpenToolStripMenuItem_Click(object sender, EventArgs e)
        {
            using var openDialog = new OpenFileDialog
            {
                InitialDirectory = Settings.Config.OpenDirectory,
                Filter = "Valve Resource Format (*.*_c, *.vpk)|*.*_c;*.vpk;*.vcs|All files (*.*)|*.*",
                Multiselect = true,
                AddToRecent = true,
            };
            var userOK = openDialog.ShowDialog();

            if (userOK != DialogResult.OK)
            {
                return;
            }

            if (openDialog.FileNames.Length > 0)
            {
                Settings.Config.OpenDirectory = Path.GetDirectoryName(openDialog.FileNames[0]);
            }

            foreach (var file in openDialog.FileNames)
            {
                OpenFile(file);
            }
        }

        public void OpenFile(string fileName)
        {
            Log.Info(nameof(MainForm), $"Opening {fileName}");

            if (Regexes.VpkNumberArchive().IsMatch(fileName))
            {
                var fixedPackage = $"{fileName[..^8]}_dir.vpk";

                if (File.Exists(fixedPackage))
                {
                    Log.Warn(nameof(MainForm), $"You opened \"{Path.GetFileName(fileName)}\" but there is \"{Path.GetFileName(fixedPackage)}\"");
                    fileName = fixedPackage;
                }
            }

            var vrfGuiContext = new VrfGuiContext(fileName, null);
            OpenFile(vrfGuiContext, null);

            Settings.TrackRecentFile(fileName);
        }

        public void OpenFile(VrfGuiContext vrfGuiContext, PackageEntry file, TreeViewWithSearchResults packageTreeView = null, bool withoutViewer = false)
        {
            var isPreview = packageTreeView != null;

            var viewMode = (isPreview, withoutViewer) switch
            {
                (true, _) => ResourceViewMode.ViewerOnly,
                (_, true) => ResourceViewMode.ResourceBlocksOnly,
                (_, _) => ResourceViewMode.Default,
            };

            var tabTemp = new ThemedTabPage(Path.GetFileName(vrfGuiContext.FileName))
            {
                ToolTipText = vrfGuiContext.FileName,
                Tag = new ExportData
                {
                    PackageEntry = file,
                    VrfGuiContext = vrfGuiContext,
                }
            };
            var tab = tabTemp;
            tab.Disposed += OnTabDisposed;

            void OnTabDisposed(object sender, EventArgs e)
            {
                tab.Disposed -= OnTabDisposed;

                var oldTag = tab.Tag;
                tab.Tag = null;

                if (oldTag is ExportData exportData)
                {
                    exportData.VrfGuiContext.Dispose();
                }
            }

            try
            {
                var parentContext = vrfGuiContext.ParentGuiContext;

                while (parentContext != null)
                {
                    tab.ToolTipText = $"{parentContext.FileName} > {tab.ToolTipText}";

                    parentContext = parentContext.ParentGuiContext;
                }

                var extension = Path.GetExtension(vrfGuiContext.FileName.AsSpan());

                if (MemoryExtensions.Equals(extension, ".vpk", StringComparison.OrdinalIgnoreCase))
                {
                    foreach (var game in ExplorerControl.SteamGames)
                    {
                        if (vrfGuiContext.FileName.StartsWith(game.GamePath, StringComparison.OrdinalIgnoreCase))
                        {
                            tab.ImageIndex = ImageList.Images.IndexOfKey($"@app{game.AppID}");

                            break;
                        }
                    }
                }

                if (tab.ImageIndex < 0)
                {
                    if (extension.Length > 0)
                    {
                        extension = extension[1..];
                    }

                    tab.ImageIndex = GetImageIndexForExtension(extension);
                }

                if (!isPreview)
                {
                    mainTabs.TabPages.Insert(mainTabs.SelectedIndex + 1, tab);
                    mainTabs.SelectTab(tab);
                }

                tabTemp = null;
            }
            finally
            {
                tabTemp?.Dispose();
            }

            Control loadingFile = null;

            if (!isPreview)
            {
                loadingFile = new LoadingFile();
                tab.Controls.Add(loadingFile);
            }
            else
            {
                Cursor.Current = Cursors.WaitCursor;
            }

            var taskLoad = Task.Run(() => ProcessFile(vrfGuiContext, file, viewMode));

            taskLoad.ContinueWith(t =>
            {
                vrfGuiContext.GLPostLoadAction = null;

                t.Exception?.Flatten().Handle(ex =>
                {
                    BeginInvoke(() =>
                    {
                        if (isPreview)
                        {
                            Cursor.Current = Cursors.Default;
                        }

                        var control = CodeTextBox.CreateFromException(ex, tab.ToolTipText);

                        tab.Controls.Add(control);
                    });

                    return false;
                });
            },
            TaskContinuationOptions.OnlyOnFaulted);

            var task = taskLoad.ContinueWith(t =>
            {
                BeginInvoke(() =>
                {
                    Cursor.Current = Cursors.WaitCursor;

                    try
                    {
                        var viewer = t.Result;
<<<<<<< HEAD
                        var temporaryTab = viewer.Create();
                        Themer.ThemeControl(temporaryTab);

=======
>>>>>>> 5e03f40a

                        if (tab.IsDisposed)
                        {
                            viewer.Dispose();
                            return; // closed tab before it loaded
                        }

                        try
                        {
                            //tab.SuspendLayout(); - do not suspend layout so that GLControl gets correct size before the first frame
                            // so that there is no need to resize framebuffers for no reason
                            PInvoke.SendMessage((HWND)tab.Handle, PInvoke.WM_SETREDRAW, 0, 0);
                            viewer.Create(tab);
                        }
                        finally
                        {
                            PInvoke.SendMessage((HWND)tab.Handle, PInvoke.WM_SETREDRAW, 1, 0);
                            tab.Invalidate(invalidateChildren: true);
                        }
                    }
                    finally
                    {
                        Cursor.Current = Cursors.Default;
                    }

                    ShowHideSearch();
                });
            },
            TaskContinuationOptions.OnlyOnRanToCompletion);

            task.ContinueWith(t =>
            {
                vrfGuiContext.GLPostLoadAction = null;

                t.Exception?.Flatten().Handle(ex =>
                {
                    try
                    {
                        BeginInvoke(() =>
                        {
                            var control = CodeTextBox.CreateFromException(ex, tab.ToolTipText);

                            tab.Controls.Add(control);
                        });

                        Log.Error(nameof(MainForm), ex.ToString());

                        return false;
                    }
                    catch (Exception e)
                    {
                        Program.ShowError(e);

                        return true;
                    }
                });
            },
            TaskContinuationOptions.OnlyOnFaulted);

            task.ContinueWith(t =>
            {
                BeginInvoke(() =>
                {
                    loadingFile?.Dispose();

                    if (isPreview)
                    {
                        packageTreeView.ReplaceListViewWithControl(tab);
                    }
                });
            });
        }

        private static async Task<Types.Viewers.IViewer> ProcessFile(VrfGuiContext vrfGuiContext, PackageEntry entry, ResourceViewMode viewMode)
        {
            await Task.Yield();

            Stream stream = null;
            Span<byte> magicData = stackalloc byte[6];

            if (entry != null)
            {
                stream = GameFileLoader.GetPackageEntryStream(vrfGuiContext.ParentGuiContext.CurrentPackage, entry);

                if (stream.Length >= magicData.Length)
                {
                    stream.ReadExactly(magicData);
                    stream.Seek(-magicData.Length, SeekOrigin.Current);
                }
            }
            else
            {
                using var fs = new FileStream(vrfGuiContext.FileName, FileMode.Open, FileAccess.Read, FileShare.ReadWrite);

                if (fs.Length >= magicData.Length)
                {
                    fs.ReadExactly(magicData);
                }
            }

            var magic = BitConverter.ToUInt32(magicData[..4]);
            var magicResourceVersion = BitConverter.ToUInt16(magicData[4..]);

            if (Types.PackageViewer.PackageViewer.IsAccepted(magic))
            {
                var viewer = new PackageViewer(vrfGuiContext);
                await viewer.LoadAsync(stream).ConfigureAwait(false);
                return viewer;
            }
            else if (Types.Viewers.CompiledShader.IsAccepted(magic))
            {
                var viewer = new Types.Viewers.CompiledShader(vrfGuiContext);
                await viewer.LoadAsync(stream).ConfigureAwait(false);
                return viewer;
            }
            else if (Types.Viewers.ClosedCaptions.IsAccepted(magic))
            {
                var viewer = new Types.Viewers.ClosedCaptions(vrfGuiContext);
                await viewer.LoadAsync(stream).ConfigureAwait(false);
                return viewer;
            }
            else if (Types.Viewers.ToolsAssetInfo.IsAccepted(magic))
            {
                var viewer = new Types.Viewers.ToolsAssetInfo(vrfGuiContext);
                await viewer.LoadAsync(stream).ConfigureAwait(false);
                return viewer;
            }
            else if (Types.Viewers.FlexSceneFile.IsAccepted(magic))
            {
                var viewer = new Types.Viewers.FlexSceneFile(vrfGuiContext);
                await viewer.LoadAsync(stream).ConfigureAwait(false);
                return viewer;
            }
            else if (Types.Viewers.NavView.IsAccepted(magic))
            {
                var viewer = new Types.Viewers.NavView(vrfGuiContext);
                await viewer.LoadAsync(stream).ConfigureAwait(false);
                return viewer;
            }
            else if (Types.Viewers.BinaryKeyValues3.IsAccepted(magic))
            {
                var viewer = new Types.Viewers.BinaryKeyValues3(vrfGuiContext);
                await viewer.LoadAsync(stream).ConfigureAwait(false);
                return viewer;
            }
            else if (Types.Viewers.BinaryKeyValues2.IsAccepted(magic, vrfGuiContext.FileName))
            {
                var viewer = new Types.Viewers.BinaryKeyValues2(vrfGuiContext);
                await viewer.LoadAsync(stream).ConfigureAwait(false);
                return viewer;
            }
            else if (Types.Viewers.BinaryKeyValues1.IsAccepted(magic))
            {
                var viewer = new Types.Viewers.BinaryKeyValues1(vrfGuiContext);
                await viewer.LoadAsync(stream).ConfigureAwait(false);
                return viewer;
            }
            else if (Types.Viewers.Resource.IsAccepted(magicResourceVersion))
            {
                var viewer = new Types.Viewers.Resource(vrfGuiContext, viewMode, verifyFileSize: entry == null || entry.CRC32 > 0);
                await viewer.LoadAsync(stream).ConfigureAwait(false);
                return viewer;
            }
            // Raw images and audio files do not really appear in Source 2 projects, but we support viewing them anyway.
            // As some detections rely on the file extension instead of magic bytes,
            // they should be detected at the bottom here, after failing to detect a proper resource file.
            else if (Types.Viewers.Image.IsAccepted(magic))
            {
                var viewer = new Types.Viewers.Image(vrfGuiContext);
                await viewer.LoadAsync(stream).ConfigureAwait(false);
                return viewer;
            }
            else if (Types.Viewers.ImageVector.IsAccepted(vrfGuiContext.FileName))
            {
                var viewer = new Types.Viewers.ImageVector(vrfGuiContext);
                await viewer.LoadAsync(stream).ConfigureAwait(false);
                return viewer;
            }
            else if (Types.Viewers.Audio.IsAccepted(magic, vrfGuiContext.FileName))
            {
                var viewer = new Types.Viewers.Audio(vrfGuiContext, viewMode == ResourceViewMode.ViewerOnly);
                await viewer.LoadAsync(stream).ConfigureAwait(false);
                return viewer;
            }
            else if (Types.Viewers.GridNavFile.IsAccepted(magic))
            {
                var viewer = new Types.Viewers.GridNavFile(vrfGuiContext);
                await viewer.LoadAsync(stream).ConfigureAwait(false);
                return viewer;
            }

            var byteViewer = new Types.Viewers.ByteViewer(vrfGuiContext);
            await byteViewer.LoadAsync(stream).ConfigureAwait(false);
            return byteViewer;
        }

        private void MainForm_DragDrop(object sender, DragEventArgs e)
        {
            // Despite us setting drag effect only on FileDrop this can still be null on drop
            if (e.Data.GetData(DataFormats.FileDrop) is string[] files)
            {
                foreach (var fileName in files)
                {
                    OpenFile(fileName);
                }
            }
            else if (e.Data.GetData(DataFormats.UnicodeText) is string text) // Dropping files from web based apps such as VS code
            {
                foreach (var line in text.AsSpan().EnumerateLines())
                {
                    var fileName = line.ToString();

                    if (File.Exists(fileName))
                    {
                        OpenFile(fileName);
                    }
                }
            }
        }

        private void MainForm_DragEnter(object sender, DragEventArgs e)
        {
            if (e.Data.GetDataPresent(DataFormats.FileDrop))
            {
                e.Effect = DragDropEffects.Move;
            }
        }

        /// <summary>
        /// When the user clicks to search from the toolbar, open a dialog with search options. If the user clicks OK in the dialog,
        /// perform a search in the selected tab's TreeView for the entered value and display the results in a ListView.
        /// </summary>
        /// <param name="sender">Object which raised event.</param>
        /// <param name="e">Event data.</param>
        private void FindToolStripMenuItem_Click(object sender, EventArgs e)
        {
            var result = searchForm.ShowDialog();
            if (result == DialogResult.OK)
            {
                // start searching only if the user entered non-empty string, a tab exists, and a tab is selected
                var searchText = searchForm.SearchText;
                if (!string.IsNullOrEmpty(searchText) && mainTabs.TabCount > 0 && mainTabs.SelectedTab != null)
                {
                    var treeView = mainTabs.SelectedTab.Controls[nameof(TreeViewWithSearchResults)] as TreeViewWithSearchResults;
                    treeView.SearchAndFillResults(searchText, searchForm.SelectedSearchType);
                }
            }
        }

        private void OpenExplorer_Click(object sender, EventArgs e) => OpenExplorer();

        private void OpenExplorer()
        {
            foreach (TabPage tabPage in mainTabs.TabPages)
            {
                if (tabPage.Text == "Explorer")
                {
                    mainTabs.SelectTab(tabPage);
                    return;
                }
            }

            var explorerTab = new ThemedTabPage("Explorer")
            {
                ToolTipText = "Explorer",
                ImageIndex = ImageListLookup["_folder_star"],
            };

            try
            {
                explorerTab.Controls.Add(new ExplorerControl
                {
                    Dock = DockStyle.Fill,
                });
                mainTabs.TabPages.Insert(1, explorerTab);
                mainTabs.SelectTab(explorerTab);
                explorerTab = null;
            }
            finally
            {
                explorerTab?.Dispose();
            }
        }

        private void OpenWelcome()
        {
            var welcomeTab = new ThemedTabPage("Welcome")
            {
                ToolTipText = "Welcome",
                ImageIndex = ImageListLookup["_folder_star"],
            };

            try
            {
                welcomeTab.Controls.Add(new WelcomeControl
                {
                    Dock = DockStyle.Fill
                });
                mainTabs.TabPages.Add(welcomeTab);
                mainTabs.SelectTab(welcomeTab);
                welcomeTab = null;
            }
            finally
            {
                welcomeTab?.Dispose();
            }
        }

        public static int GetImageIndexForExtension(ReadOnlySpan<char> extension)
        {
            if (extension.EndsWith(GameFileLoader.CompiledFileSuffix, StringComparison.Ordinal))
            {
                extension = extension[0..^2];
            }

            var lookup = ImageListLookup.GetAlternateLookup<ReadOnlySpan<char>>();

            if (lookup.TryGetValue(extension, out var image))
            {
                return image;
            }

            if (extension.Length > 0 && extension[0] == 'v' && lookup.TryGetValue(extension[1..], out image))
            {
                return image;
            }

            return ImageListLookup["_default"];
        }

        private void ClearConsoleToolStripMenuItem_Click(object sender, EventArgs e)
        {
            Log.ClearConsole();
        }

        private void MainForm_Shown(object sender, EventArgs e)
        {
            if (!Settings.Config.Update.CheckAutomatically)
            {
                return;
            }

            if (Settings.Config.Update.UpdateAvailable)
            {
                checkForUpdatesToolStripMenuItem.Visible = false;
                checkForUpdatesToolStripMenuItem.Enabled = false;
                newVersionAvailableToolStripMenuItem.Text = "New update available";
                newVersionAvailableToolStripMenuItem.Visible = true;
                return;
            }

            var now = DateTime.UtcNow;

            if (DateTime.TryParseExact(Settings.Config.Update.LastCheck, "s", CultureInfo.InvariantCulture, DateTimeStyles.RoundtripKind, out var lastCheck))
            {
                var diff = now.Subtract(lastCheck);

                // Perform auto update check once a day
                if (diff.TotalDays < 1)
                {
                    return;
                }
            }

            Settings.Config.Update.LastCheck = now.ToString("s");

            CheckForUpdatesCore(false);
        }

        private void CheckForUpdatesToolStripMenuItem_Click(object sender, EventArgs e) => CheckForUpdatesCore(true);

        private void CheckForUpdatesCore(bool showForm)
        {
            checkForUpdatesToolStripMenuItem.Enabled = false;

            Task.Run(() => CheckForUpdates(showForm));
        }

        private void NewVersionAvailableToolStripMenuItem_Click(object sender, EventArgs e)
        {
            // This happens when the auto update checker displays the new update label, but there is no actual update data available
            if (!UpdateChecker.IsNewVersionAvailable)
            {
                checkForUpdatesToolStripMenuItem.Visible = true;
                newVersionAvailableToolStripMenuItem.Visible = false;

                Task.Run(() => CheckForUpdates(true));

                return;
            }

            using var form = new UpdateAvailableForm();
            form.ShowDialog(this);
        }

        private async Task CheckForUpdates(bool showForm)
        {
            await UpdateChecker.CheckForUpdates().ConfigureAwait(false);

            await InvokeAsync(() =>
            {
                if (UpdateChecker.IsNewVersionAvailable)
                {
                    checkForUpdatesToolStripMenuItem.Visible = false;
                    newVersionAvailableToolStripMenuItem.Text = $"New {(UpdateChecker.IsNewVersionStableBuild ? "release" : "build")} {UpdateChecker.NewVersion} available";
                    newVersionAvailableToolStripMenuItem.Visible = true;
                }
                else
                {
                    checkForUpdatesToolStripMenuItem.Text = "Up to date";
                    checkForUpdatesToolStripMenuItem.Enabled = true;
                }

                if (showForm)
                {
                    using var form = new UpdateAvailableForm();
                    form.ShowDialog(this);
                }
            }).ConfigureAwait(false);
        }

        private void openWelcomeScreenToolStripMenuItem_Click(object sender, EventArgs e)
        {
            OpenWelcome();
        }
    }
}<|MERGE_RESOLUTION|>--- conflicted
+++ resolved
@@ -743,12 +743,7 @@
                     try
                     {
                         var viewer = t.Result;
-<<<<<<< HEAD
                         var temporaryTab = viewer.Create();
-                        Themer.ThemeControl(temporaryTab);
-
-=======
->>>>>>> 5e03f40a
 
                         if (tab.IsDisposed)
                         {
