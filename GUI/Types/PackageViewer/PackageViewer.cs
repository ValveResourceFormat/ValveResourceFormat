using System.Buffers;
using System.IO;
using System.IO.Enumeration;
using System.Linq;
using System.Text;
using System.Threading.Tasks;
using System.Windows.Forms;
using GUI.Controls;
using GUI.Types.Viewers;
using GUI.Utils;
using SteamDatabase.ValvePak;
using ValveResourceFormat;
using ValveResourceFormat.Blocks.ResourceEditInfoStructs;
using ValveResourceFormat.IO;

#nullable disable

namespace GUI.Types.PackageViewer
{
#pragma warning disable CA1001 // TreeView is not owned by this class, set to null in VPK_Disposed
    class PackageViewer(VrfGuiContext vrfGuiContext) : IViewer, IDisposable
#pragma warning restore CA1001
    {
        private TreeViewWithSearchResults TreeView;
        private VirtualPackageNode VirtualRoot;
        private BetterTreeNode LastContextTreeNode;
        private bool IsEditingPackage; // TODO: Allow editing existing vpks (but not chunked ones)

        public static bool IsAccepted(uint magic)
        {
            return magic == SteamDatabase.ValvePak.Package.MAGIC;
        }

        public Control CreateEmpty()
        {
            IsEditingPackage = true;

            var package = new Package();
            package.AddFile("README.txt", []); // TODO: Otherwise package.Entries is null

            vrfGuiContext.CurrentPackage = package;

            VirtualRoot = new VirtualPackageNode("root", 0, null);
            CreateTreeViewWithSearchResults();

            return TreeView;
        }

        public async Task LoadAsync(Stream stream)
        {
            var package = new Package();
            package.OptimizeEntriesForBinarySearch(StringComparison.OrdinalIgnoreCase);

            if (stream != null)
            {
                package.SetFileName(vrfGuiContext.FileName);
                package.Read(stream);
            }
            else
            {
                package.Read(vrfGuiContext.FileName);
            }

            vrfGuiContext.CurrentPackage = package;

            VirtualRoot = new VirtualPackageNode("root", 0, null);

            foreach (var fileType in vrfGuiContext.CurrentPackage.Entries)
            {
                foreach (var file in fileType.Value)
                {
                    BetterTreeView.AddFileNode(VirtualRoot, file);
                }
            }
        }

        public void Create(TabPage tab)
        {
<<<<<<< HEAD
            var tab = new ThemedTabPage();
=======
>>>>>>> 5e03f40a
            CreateTreeViewWithSearchResults();
            tab.Controls.Add(TreeView);
        }

        private void CreateTreeViewWithSearchResults()
        {
            // create a TreeView with search capabilities, register its events, and add it to the tab
            TreeView = new TreeViewWithSearchResults(this);
            TreeView.InitializeTreeViewFromPackage(vrfGuiContext, VirtualRoot);
            TreeView.OpenPackageEntry += VPK_OpenFile;
            TreeView.OpenContextMenu += VPK_OnContextMenu;
            TreeView.PreviewFile += VPK_PreviewFile;
            TreeView.Disposed += VPK_Disposed;
        }

        public void AddFolder(string directory)
        {
            var prefix = GetCurrentPrefix();

            if (prefix.Length > 0)
            {
                directory = Path.Join(prefix, directory);
            }

            directory = directory.Replace('\\', SteamDatabase.ValvePak.Package.DirectorySeparatorChar);

            TreeView.AddFolderNode(directory);
        }

        public void AddFilesFromFolder(string inputDirectory)
        {
            var files = new FileSystemEnumerable<string>(
                inputDirectory,
                (ref FileSystemEntry entry) => entry.ToSpecifiedFullPath(),
                new EnumerationOptions
                {
                    RecurseSubdirectories = true,
                }
            );

            AddFiles(files, inputDirectory);
        }

        public void AddFiles(IEnumerable<string> files, string inputDirectory = null)
        {
            var prefix = GetCurrentPrefix();

            Cursor.Current = Cursors.WaitCursor;

            TreeView.BeginUpdate();

            var resourceEntries = new Queue<(string PathOnDisk, PackageEntry Entry)>();

            // TODO: This is not adding to the selected folder, but to root
            foreach (var file in files)
            {
                if (!File.Exists(file))
                {
                    continue;
                }

                var name = inputDirectory == null ? Path.GetFileName(file) : file[(inputDirectory.Length + 1)..];
                var data = File.ReadAllBytes(file);

                if (prefix.Length > 0)
                {
                    name = Path.Join(prefix, name);
                }

                var entry = vrfGuiContext.CurrentPackage.AddFile(name, data);
                TreeView.AddFileNode(entry);

                if (data.Length >= 6)
                {
                    var magicResourceVersion = BitConverter.ToUInt16(data, 4);

                    if (Viewers.Resource.IsAccepted(magicResourceVersion) && name.EndsWith(GameFileLoader.CompiledFileSuffix, StringComparison.Ordinal))
                    {
                        resourceEntries.Enqueue((file, entry));
                    }
                }
            }

            TreeView.EndUpdate();

            Cursor.Current = Cursors.Default;

            if (resourceEntries.Count > 0 && MessageBox.Show(
                "Would you like to scan and all dependencies of the compiled file (ending in \"_c\") you just added?",
                "Detected a compiled resource",
                MessageBoxButtons.YesNo,
                MessageBoxIcon.Question) == DialogResult.Yes)
            {
                MessageBox.Show("TODO :)");

#if DEBUG
                while (resourceEntries.TryDequeue(out var entry))
                {
                    vrfGuiContext.CurrentPackage.ReadEntry(entry.Entry, out var output, false);
                    using var entryStream = new MemoryStream(output);

                    using var resource = new ValveResourceFormat.Resource();
                    resource.Read(entryStream);

                    if (resource.ExternalReferences is null)
                    {
                        continue;
                    }

                    // TODO: This doesn't work properly
                    var folderDepth = entry.Entry.DirectoryName.Count(static c => c == Package.DirectorySeparatorChar);
                    var folder = Path.GetDirectoryName(entry.PathOnDisk.AsSpan());

                    while (folderDepth-- > 0)
                    {
                        folder = Path.GetDirectoryName(folder);
                    }

                    foreach (var reference in resource.ExternalReferences.ResourceRefInfoList)
                    {
                        if (reference.Name.StartsWith("_bakeresourcecache", StringComparison.Ordinal))
                        {
                            continue;
                        }

                        // Do not recurse maps (skyboxes)
                        if (reference.Name.EndsWith(".vmap", StringComparison.Ordinal))
                        {
                            continue;
                        }

                        var file = Path.Combine(folder.ToString(), reference.Name);

                        if (!File.Exists(file))
                        {
                            Log.Warn(nameof(PackageViewer), $"Faield to find file: {file}");
                            continue;
                        }
                    }


                }
#endif
            }
        }

        public void RemoveCurrentFiles() => RemoveRecursiveFiles(LastContextTreeNode);

        public void RemoveRecursiveFiles(BetterTreeNode node)
        {
            if (node.PkgNode != null)
            {
                ((BetterTreeNode)node.Parent).PkgNode.Folders.Remove(node.PkgNode.Name);
            }

            for (var i = node.Nodes.Count - 1; i >= 0; i--)
            {
                RemoveRecursiveFiles((BetterTreeNode)node.Nodes[i]);
            }

            if (node.PackageEntry != null)
            {
                ((BetterTreeNode)node.Parent).PkgNode.Files.Remove(node.PackageEntry);
                vrfGuiContext.CurrentPackage.RemoveFile(node.PackageEntry);
            }

            if (node.Level > 0)
            {
                node.Remove();
            }
        }

        public void SaveToFile(string fileName)
        {
            vrfGuiContext.CurrentPackage.Write(fileName);

            var fileCount = 0;
            var fileSize = 0u;

            foreach (var fileType in vrfGuiContext.CurrentPackage.Entries)
            {
                foreach (var file in fileType.Value)
                {
                    fileCount++;
                    fileSize += file.TotalLength;
                }
            }

            var result = $"Created {Path.GetFileName(fileName)} with {fileCount} files of size {HumanReadableByteSizeFormatter.Format(fileSize)}.";

            Log.Info(nameof(PackageViewer), result);

            MessageBox.Show(
                result,
                "VPK created",
                MessageBoxButtons.OK,
                MessageBoxIcon.Information
            );
        }

        internal static List<PackageEntry> RecoverDeletedFiles(Package package, Action<string> setProgress)
        {
            var allEntries = package.Entries
                .SelectMany(file => file.Value)
                .OrderBy(file => file.Offset)
                .GroupBy(file => file.ArchiveIndex)
                .OrderBy(x => x.Key)
                .ToDictionary(x => x.Key, x => x.ToList());

            var hiddenIndex = 0;
            var totalSlackSize = 0u;
            var hiddenFiles = new List<PackageEntry>();
            var kv3header = Encoding.ASCII.GetBytes("<!-- kv3 ");
            var previousArchiveIndex = 0;

            foreach (var (archiveIndex, entries) in allEntries)
            {
                if (archiveIndex - previousArchiveIndex > 1)
                {
                    Log.Warn(nameof(PackageViewer), $"There is probably an unused {previousArchiveIndex:D3}.vpk");
                }

                previousArchiveIndex = archiveIndex;

                var nextOffset = 0u;

                void FindValidFiles(uint entryOffset, uint entryLength)
                {
                    var offset = nextOffset;
                    nextOffset = entryOffset + entryLength;

                    totalSlackSize += entryOffset - offset;

                    var scan = true;

                    while (scan)
                    {
                        scan = false;

                        if (offset == entryOffset)
                        {
                            break;
                        }

                        offset = offset + 16 - 1 & ~(16u - 1); // TODO: Validate this gap

                        var length = entryOffset - offset;

                        if (length <= 16)
                        {
                            // TODO: Verify what this gap is, seems to be null bytes
                            break;
                        }

                        hiddenIndex++;
                        var newEntry = new PackageEntry
                        {
                            FileName = $"Archive {archiveIndex:D3} File {hiddenIndex}",
                            DirectoryName = "Undetected filenames",
                            TypeName = " ",
                            CRC32 = 0,
                            SmallData = [],
                            ArchiveIndex = archiveIndex,
                            Offset = offset,
                            Length = length,
                        };

                        var bytes = ArrayPool<byte>.Shared.Rent((int)newEntry.TotalLength);

                        try
                        {
                            package.ReadEntry(newEntry, bytes, validateCrc: false);
                            using var stream = new MemoryStream(bytes, 0, (int)newEntry.TotalLength);
                            using var resource = new ValveResourceFormat.Resource();
                            resource.Read(stream, verifyFileSize: false);

                            var fileSize = resource.FullFileSize;

                            if (fileSize != length)
                            {
                                if (fileSize > length)
                                {
                                    throw new InvalidDataException("Resource filesize is bigger than the gap length we found");
                                }

                                newEntry.Length = fileSize;
                                offset += fileSize;
                                scan = true;
                            }

                            string resourceTypeExtensionWithDot = null;

                            if (resource.ResourceType != ResourceType.Unknown)
                            {
                                var resourceTypeExtension = resource.ResourceType.GetExtension();
                                resourceTypeExtensionWithDot = string.Concat(".", resourceTypeExtension);
                                newEntry.TypeName = string.Concat(resourceTypeExtension, GameFileLoader.CompiledFileSuffix);
                            }

                            string filepath = null;

                            // Use input dependency as the file name if there is one
                            if (resource.EditInfo != null)
                            {
                                filepath = RecoverDeletedFilesGetPossiblePath(resource.EditInfo.InputDependencies, resourceTypeExtensionWithDot);
                                filepath ??= RecoverDeletedFilesGetPossiblePath(resource.EditInfo.AdditionalInputDependencies, resourceTypeExtensionWithDot);

                                // Fix panorama extension
                                if (filepath != null && resourceTypeExtensionWithDot == ".vtxt")
                                {
                                    newEntry.TypeName = string.Concat(Path.GetExtension(filepath)[1..], GameFileLoader.CompiledFileSuffix);
                                }
                            }

                            if (filepath != null)
                            {
                                newEntry.DirectoryName = Path.GetDirectoryName(filepath).Replace('\\', SteamDatabase.ValvePak.Package.DirectorySeparatorChar);
                                newEntry.FileName = Path.GetFileNameWithoutExtension(filepath);
                            }
                            else
                            {
                                newEntry.DirectoryName += string.Concat(SteamDatabase.ValvePak.Package.DirectorySeparatorChar, resource.ResourceType);
                            }
                        }
                        catch (Exception ex)
                        {
                            Log.Debug(nameof(PackageViewer), $"File {hiddenIndex} - {ex.Message}");

                            newEntry.FileName += $" ({length} bytes)";

                            var span = bytes.AsSpan(0, (int)newEntry.TotalLength);

                            if (span.StartsWith(kv3header))
                            {
                                newEntry.TypeName = "kv3";
                            }
                            else if (!span.Contains((byte)0))
                            {
                                newEntry.TypeName = "txt";
                            }
                        }
                        finally
                        {
                            ArrayPool<byte>.Shared.Return(bytes);
                        }

                        if (!package.Entries.TryGetValue(newEntry.TypeName, out var typeEntries))
                        {
                            typeEntries = [];
                            package.Entries.Add(newEntry.TypeName, typeEntries);
                        }

                        typeEntries.Add(newEntry);
                        hiddenFiles.Add(newEntry);

                        if (hiddenFiles.Count % 100 == 0)
                        {
                            setProgress($"Scanning for deleted files, this may take a while… Found {hiddenFiles.Count} files ({HumanReadableByteSizeFormatter.Format(totalSlackSize)}) so far…");
                        }
                    }
                }

                // Recover files in gaps between entries
                foreach (var entry in entries)
                {
                    if (entry.Length == 0)
                    {
                        continue;
                    }

                    FindValidFiles(entry.Offset, entry.Length);
                }

                // Recover files in archives after last possible entry for that archive
                if (archiveIndex != short.MaxValue)
                {
                    var archiveFileSize = nextOffset;

                    try
                    {
                        archiveFileSize = (uint)new FileInfo($"{package.FileName}_{archiveIndex:D3}.vpk").Length;
                    }
                    catch (Exception e)
                    {
                        Log.Debug(nameof(PackageViewer), e.Message);
                    }

                    if (archiveFileSize != nextOffset)
                    {
                        FindValidFiles(archiveFileSize, 0);
                    }
                }
            }

            Log.Info(nameof(PackageViewer), $"Found {hiddenIndex} deleted files totaling {HumanReadableByteSizeFormatter.Format(totalSlackSize)}");

            return hiddenFiles;
        }

        private static string RecoverDeletedFilesGetPossiblePath(List<InputDependency> inputDeps, string resourceTypeExtensionWithDot)
        {
            if (inputDeps.Count == 0)
            {
                return null;
            }

            foreach (var inputDependency in inputDeps)
            {
                if (Path.GetExtension(inputDependency.ContentRelativeFilename) == resourceTypeExtensionWithDot)
                {
                    return inputDependency.ContentRelativeFilename;
                }
            }

            // We can't detect correct panorama file type from compiler information, so we have to guess
            if (resourceTypeExtensionWithDot == ".vtxt")
            {
                var preferredExtensions = new string[]
                {
                    ".vcss",
                    ".vxml",
                    ".vpdi",
                    ".vjs",
                    ".vts",
                };

                foreach (var inputDependency in inputDeps)
                {
                    if (preferredExtensions.Contains(Path.GetExtension(inputDependency.ContentRelativeFilename)))
                    {
                        return inputDependency.ContentRelativeFilename;
                    }
                }
            }

            return inputDeps[0].ContentRelativeFilename;
        }

        private void VPK_Disposed(object sender, EventArgs e)
        {
            if (sender is TreeViewWithSearchResults treeViewWithSearch)
            {
                treeViewWithSearch.OpenPackageEntry -= VPK_OpenFile;
                treeViewWithSearch.OpenContextMenu -= VPK_OnContextMenu;
                treeViewWithSearch.PreviewFile -= VPK_PreviewFile;
                treeViewWithSearch.Disposed -= VPK_Disposed;
                TreeView = null;
                LastContextTreeNode = null;
            }
        }

        /// <summary>
        /// Opens a file based on a double clicked list view item. Does nothing if the double clicked item contains a non-TreeNode object.
        /// </summary>
        /// <param name="sender">Object which raised event.</param>
        /// <param name="e">Event data.</param>
        private void VPK_OpenFile(object sender, PackageEntry entry)
        {
            var newVrfGuiContext = new VrfGuiContext(entry.GetFullPath(), vrfGuiContext);
            Program.MainForm.OpenFile(newVrfGuiContext, entry);
        }

        private void VPK_PreviewFile(object sender, PackageEntry entry)
        {
            if (((Settings.QuickPreviewFlags)Settings.Config.QuickFilePreview & Settings.QuickPreviewFlags.Enabled) == 0)
            {
                return;
            }

            var extension = entry.TypeName;

            if (extension is "vpk" or "vmap_c")
            {
                // Not ideal to check by file extension, but do not nest vpk previewss
                return;
            }

            var newVrfGuiContext = new VrfGuiContext(entry.GetFullPath(), vrfGuiContext);
            Program.MainForm.OpenFile(newVrfGuiContext, entry, TreeView);
        }

        private string GetCurrentPrefix()
        {
            var prefix = string.Empty;
            TreeNode parent = LastContextTreeNode;

            while (parent != null && parent.Level > 0)
            {
                prefix = Path.Join(parent.Name, prefix);
                parent = parent.Parent;
            }

            return prefix;
        }

        /// <summary>
        /// Opens a context menu where the user right-clicked in the ListView.
        /// </summary>
        /// <param name="sender">Object which raised event.</param>
        /// <param name="e">Event data.</param>
        private void VPK_OnContextMenu(object sender, PackageContextMenuEventArgs e)
        {
            var isRoot = e.PkgNode == TreeView.mainTreeView.Root;
            var isFolder = e.PackageEntry is null;

            if (e.TreeNode is not null)
            {
                isFolder = e.TreeNode.IsFolder;
            }

            if (IsEditingPackage)
            {
                if (e.TreeNode != null)
                {
                    LastContextTreeNode = e.TreeNode;

                    Program.MainForm.ShowVpkEditingContextMenu((Control)sender, e.Location, isRoot, isFolder);
                }

                return;
            }

            Program.MainForm.ShowVpkContextMenu((Control)sender, e.Location, isRoot, isFolder);
        }

        public void Dispose()
        {
            TreeView.Dispose();
        }
    }
}<|MERGE_RESOLUTION|>--- conflicted
+++ resolved
@@ -76,10 +76,8 @@
 
         public void Create(TabPage tab)
         {
-<<<<<<< HEAD
-            var tab = new ThemedTabPage();
-=======
->>>>>>> 5e03f40a
+            var tab = new TabPage();
+
             CreateTreeViewWithSearchResults();
             tab.Controls.Add(TreeView);
         }
