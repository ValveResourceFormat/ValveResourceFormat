using System;
using System.Collections.Generic;
using System.IO;
using System.Linq;
using System.Numerics;
using GUI.Forms;
using GUI.Types.Renderer;
using GUI.Utils;
using SharpGLTF.IO;
using SharpGLTF.Schema2;
using SkiaSharp;
using ValveResourceFormat.Blocks;
using ValveResourceFormat.ResourceTypes.ModelAnimation;
using ValveResourceFormat.Serialization;

namespace GUI.Types.Exporter
{
    using static VBIB;
    using VMaterial = ValveResourceFormat.ResourceTypes.Material;
    using VMesh = ValveResourceFormat.ResourceTypes.Mesh;
    using VModel = ValveResourceFormat.ResourceTypes.Model;

    public class GltfModelExporter
    {
        private const string GENERATOR = "VRF - https://vrf.steamdb.info/";

        // NOTE: Swaps Y and Z axes - gltf up axis is Y (source engine up is Z)
        // Also divides by 100, gltf units are in meters, source engine units are in inches
        // https://github.com/KhronosGroup/glTF/tree/master/specification/2.0#coordinate-system-and-units
        private readonly Matrix4x4 TRANSFORMSOURCETOGLTF = Matrix4x4.CreateScale(0.0254f) * Matrix4x4.CreateFromYawPitchRoll(0, (float)Math.PI / -2f, 0);

        public GenericProgressForm ProgressDialog { get; set; }
        public VrfGuiContext GuiContext { get; set; }

        /// <summary>
        /// Export a Valve VMDL to GLTF.
        /// </summary>
        /// <param name="resourceName">The name of the resource being exported.</param>
        /// <param name="fileName">Target file name.</param>
        /// <param name="model">The model resource to export.</param>
        public void ExportToFile(string resourceName, string fileName, VModel model)
        {
            var exportedModel = ModelRoot.CreateModel();
            exportedModel.Asset.Generator = GENERATOR;
            var scene = exportedModel.UseScene(Path.GetFileName(resourceName));
            var embeddedMeshIndex = 0;

            void AddMeshNode(string name, VMesh mesh)
            {
                var exportedMesh = CreateGltfMesh(name, mesh, exportedModel, true);

                // Add skeleton and skin
                var modelSkeleton = model.GetSkeleton();

                if (modelSkeleton.AnimationTextureSize > 0)
                {
                    var skeleton = scene.CreateNode(name);
                    var joints = CreateGltfSkeleton(modelSkeleton, skeleton);

                    scene.CreateNode(name)
                        .WithSkinnedMesh(exportedMesh, Matrix4x4.Identity, joints);

                    // Rotate upright, scale inches to meters.
                    skeleton.WorldMatrix = TRANSFORMSOURCETOGLTF;
                }
                else
                {
                    var meshNode = scene.CreateNode(name)
                        .WithMesh(exportedMesh);

                    // Rotate upright, scale inches to meters.
                    meshNode.WorldMatrix = TRANSFORMSOURCETOGLTF;
                }
            }

            // Add embedded meshes
            foreach (var mesh in model.GetEmbeddedMeshes())
            {
                var name = $"Embedded Mesh {++embeddedMeshIndex}";
                AddMeshNode(name, mesh);
            }

            // Add external meshes
            foreach (var meshReference in model.GetReferencedMeshNames())
            {
                var meshResource = GuiContext.LoadFileByAnyMeansNecessary(meshReference + "_c");
                if (meshResource == null)
                {
                    continue;
                }

                var nodeName = Path.GetFileNameWithoutExtension(meshReference);
                var mesh = new VMesh(meshResource);

                AddMeshNode(nodeName, mesh);
            }

            exportedModel.Save(fileName);
        }

        /// <summary>
        /// Export a Valve VMESH to Gltf.
        /// </summary>
        /// <param name="resourceName">The name of the resource being exported.</param>
        /// <param name="fileName">Target file name.</param>
        /// <param name="mesh">The mesh resource to export.</param>
        public void ExportToFile(string resourceName, string fileName, VMesh mesh)
        {
            var exportedModel = ModelRoot.CreateModel();
            exportedModel.Asset.Generator = GENERATOR;
            var name = Path.GetFileName(resourceName);
            var scene = exportedModel.UseScene(name);

            var exportedMesh = CreateGltfMesh(name, mesh, exportedModel, false);
            var meshNode = scene.CreateNode(name)
                .WithMesh(exportedMesh);

            // Swap Rotate upright, scale inches to meters.
            meshNode.WorldMatrix = TRANSFORMSOURCETOGLTF;

            exportedModel.Save(fileName);
        }

        private Mesh CreateGltfMesh(string meshName, VMesh vmesh, ModelRoot model, bool includeJoints)
        {
            ProgressDialog.SetProgress($"Creating mesh: {meshName}");

            var data = vmesh.GetData();
            var vbib = vmesh.VBIB;

            var mesh = model.CreateMesh(meshName);
            mesh.Name = meshName;

            foreach (var sceneObject in data.GetArray("m_sceneObjects"))
            {
                foreach (var drawCall in sceneObject.GetArray("m_drawCalls"))
                {
                    var vertexBufferInfo = drawCall.GetArray("m_vertexBuffers")[0]; // In what situation can we have more than 1 vertex buffer per draw call?
                    var vertexBufferIndex = (int)vertexBufferInfo.GetIntegerProperty("m_hBuffer");
                    var vertexBuffer = vbib.VertexBuffers[vertexBufferIndex];

                    var indexBufferInfo = drawCall.GetSubCollection("m_indexBuffer");
                    var indexBufferIndex = (int)indexBufferInfo.GetIntegerProperty("m_hBuffer");
                    var indexBuffer = vbib.IndexBuffers[indexBufferIndex];

                    // Create one primitive per draw call
                    var primitive = mesh.CreatePrimitive();

                    // Avoid duplicate attribute names
                    var attributeCounters = new Dictionary<string, int>();

                    // Set vertex attributes
                    foreach (var attribute in vertexBuffer.Attributes)
                    {
<<<<<<< HEAD
                        attributeCounters.TryGetValue(attribute.Name, out var attributeCounter);
                        attributeCounters[attribute.Name] = attributeCounter + 1;
                        var accessorName = GetAccessorName(attribute.Name, attributeCounter);
=======
                        if (AccessorInfo.TryGetValue(attribute.Name, out var accessorInfo))
                        {
                            var buffer = ReadAttributeBuffer(vertexBuffer, attribute);
>>>>>>> 1b539103

                        var buffer = ReadAttributeBuffer(vbib, vertexBuffer, attribute);
                        var numComponents = buffer.Length / vertexBuffer.Count;

                        if (attribute.Name == "BLENDINDICES")
                        {
                            if (!includeJoints)
                            {
                                continue;
                            }

                            var byteBuffer = buffer.Select(f => (byte)f).ToArray();
                            var rawBufferData = new byte[buffer.Length];
                            System.Buffer.BlockCopy(byteBuffer, 0, rawBufferData, 0, rawBufferData.Length);

                            var bufferView = mesh.LogicalParent.UseBufferView(rawBufferData);
                            var accessor = mesh.LogicalParent.CreateAccessor();
                            accessor.SetVertexData(bufferView, 0, buffer.Length / 4, DimensionType.VEC4, EncodingType.UNSIGNED_BYTE);

                            primitive.SetVertexAccessor(accessorName, accessor);

                            continue;
                        }

                        if (attribute.Name == "NORMAL" && DrawCall.IsCompressedNormalTangent(drawCall))
                        {
                            var vectors = ToVector4Array(buffer);
                            var (normals, tangents) = DecompressNormalTangents(vectors);
                            primitive.WithVertexAccessor("NORMAL", normals);
                            primitive.WithVertexAccessor("TANGENT", tangents);

                            continue;
                        }

                        if (attribute.Name == "BLENDINDICES")
                        {
                            var byteBuffer = buffer.Select(f => (byte)f).ToArray();
                            var bufferView = mesh.LogicalParent.UseBufferView(byteBuffer);
                            var accessor = mesh.LogicalParent.CreateAccessor();
                            accessor.SetVertexData(bufferView, 0, buffer.Length / 4, DimensionType.VEC4, EncodingType.UNSIGNED_BYTE);

                            primitive.SetVertexAccessor(accessorName, accessor);

                            continue;
                        }

                        if (attribute.Name == "TEXCOORD" && numComponents != 2)
                        {
                            // We are ignoring some data, but non-2-component UVs cause failures in gltf consumers
                            continue;
                        }

                        switch (numComponents)
                        {
                            case 4:
                                {
                                    var vectors = ToVector4Array(buffer);
                                    primitive.WithVertexAccessor(accessorName, vectors);
                                    break;
                                }

                            case 3:
                                {
                                    var vectors = ToVector3Array(buffer);
                                    primitive.WithVertexAccessor(accessorName, vectors);
                                    break;
                                }

                            case 2:
                                {
                                    var vectors = ToVector2Array(buffer);
                                    primitive.WithVertexAccessor(accessorName, vectors);
                                    break;
                                }

                            case 1:
                                {
                                    primitive.WithVertexAccessor(accessorName, buffer);
                                    break;
                                }

                            default:
                                throw new NotImplementedException($"Attribute \"{attribute.Name}\" has {numComponents} components");
                        }
                    }

                    // For some reason soruce models can have joints but no weights, check if that is the case
                    var jointAccessor = primitive.GetVertexAccessor("JOINTS_0");
                    if (jointAccessor != null && primitive.GetVertexAccessor("WEIGHTS_0") == null)
                    {
                        // If this occurs, give default weights
                        var defaultWeights = Enumerable.Repeat(Vector4.UnitX, jointAccessor.Count).ToList();
                        primitive.WithVertexAccessor("WEIGHTS_0", defaultWeights);
                    }

                    // Set index buffer
                    var startIndex = (int)drawCall.GetIntegerProperty("m_nStartIndex");
                    var indexCount = (int)drawCall.GetIntegerProperty("m_nIndexCount");
                    var indices = ReadIndices(indexBuffer, startIndex, indexCount);
                    primitive.WithIndicesAccessor(PrimitiveType.TRIANGLES, indices);

                    // Add material
                    var materialPath = drawCall.GetProperty<string>("m_material");

                    ProgressDialog.SetProgress($"Loading material: {materialPath}");

                    var materialResource = GuiContext.LoadFileByAnyMeansNecessary(materialPath + "_c");

                    if (materialResource == null)
                    {
                        continue;
                    }

                    var renderMaterial = (VMaterial)materialResource.DataBlock;

                    var materialNameTrimmed = Path.GetFileNameWithoutExtension(materialPath);
                    var bestMaterial = GenerateGLTFMaterialFromRenderMaterial(renderMaterial, model, materialNameTrimmed);
                    primitive.WithMaterial(bestMaterial);
                }
            }

            return mesh;
        }

        private Node[] CreateGltfSkeleton(Skeleton skeleton, Node skeletonNode)
        {
            var joints = new List<(Node Node, List<int> Indices)>();

            foreach (var root in skeleton.Roots)
            {
                joints.AddRange(CreateBonesRecursive(root, skeletonNode));
            }

            var animationJoints = joints.Where(j => j.Indices.Any());
            var numJoints = animationJoints.Max(j => j.Indices.Max());
            var result = new Node[numJoints + 1];

            foreach (var joint in animationJoints)
            {
                foreach (var index in joint.Indices)
                {
                    result[index] = joint.Node;
                }
            }

            return result;
        }

        private IEnumerable<(Node Node, List<int> Indices)> CreateBonesRecursive(Bone bone, Node parent)
        {
            var node = parent.CreateNode(bone.Name)
                .WithLocalTransform(bone.BindPose);

            // Recurse into children
            return bone.Children
                .SelectMany(child => CreateBonesRecursive(child, node))
                .Append((node, bone.SkinIndices));
        }

        private Material GenerateGLTFMaterialFromRenderMaterial(VMaterial renderMaterial, ModelRoot model, string materialName)
        {
            var material = model
                    .CreateMaterial(materialName)
                    .WithDefault();

            renderMaterial.IntParams.TryGetValue("F_TRANSLUCENT", out var isTranslucent);
            material.Alpha = isTranslucent > 0 ? AlphaMode.BLEND : AlphaMode.OPAQUE;

            float metalValue = 0;

            foreach (var floatParam in renderMaterial.FloatParams)
            {
                if (floatParam.Key == "g_flMetalness")
                {
                    metalValue = floatParam.Value;
                }
            }

            // assume non-metallic unless prompted
            material.WithPBRMetallicRoughness(Vector4.One, null, metallicFactor: metalValue);

            foreach (var renderTexture in renderMaterial.TextureParams)
            {
                var texturePath = renderTexture.Value;

                var fileName = Path.GetFileNameWithoutExtension(texturePath);

                ProgressDialog.SetProgress($"Exporting texture: {texturePath}");

                var textureResource = GuiContext.LoadFileByAnyMeansNecessary(texturePath + "_c");

                if (textureResource == null)
                {
                    continue;
                }

                var bitmap = ((ValveResourceFormat.ResourceTypes.Texture)textureResource.DataBlock).GenerateBitmap();

                if (renderTexture.Key == "g_tColor" && material.Alpha == AlphaMode.OPAQUE)
                {
                    // expensive transparency workaround for color maps
                    for (int row = 0; row < bitmap.Width; row++)
                    {
                        for (int col = 0; col < bitmap.Height; col++)
                        {
                            var pixelAt = bitmap.GetPixel(row, col);
                            bitmap.SetPixel(row, col, new SKColor(pixelAt.Red, pixelAt.Green, pixelAt.Blue, 255));
                        }
                    }
                }

                var textureImage = SKImage.FromBitmap(bitmap);
                using var data = textureImage.Encode(SKEncodedImageFormat.Png, 100);

                var image = model.UseImageWithContent(data.ToArray());
                // TODO find a way to change the image's URI to be the image name, right now it turns into (model)_0, (model)_1....
                image.Name = fileName + $"_{model.LogicalImages.Count - 1}";

                var sampler = model.UseTextureSampler(TextureWrapMode.REPEAT, TextureWrapMode.REPEAT, TextureMipMapFilter.NEAREST, TextureInterpolationFilter.DEFAULT);
                sampler.Name = fileName;

                var tex = model.UseTexture(image);
                tex.Name = fileName + $"_{model.LogicalTextures.Count - 1}";
                tex.Sampler = sampler;

                switch (renderTexture.Key)
                {
                    case "g_tColor":

                        material.FindChannel("BaseColor")?.SetTexture(0, tex);

                        var indexTexture = new JsonDictionary() { ["index"] = image.LogicalIndex };
                        var dict = material.TryUseExtrasAsDictionary(true);
                        dict["baseColorTexture"] = indexTexture;

                        break;
                    case "g_tNormal":
                        material.FindChannel("Normal")?.SetTexture(0, tex);
                        break;
                    case "g_tAmbientOcclusion":
                        material.FindChannel("Occlusion")?.SetTexture(0, tex);
                        break;
                    case "g_tEmissive":
                        material.FindChannel("Emissive")?.SetTexture(0, tex);
                        break;
                    case "g_tShadowFalloff":
                    // example: tongue_gman, materials/default/default_skin_shadowwarp_tga_f2855b6e.vtex
                    case "g_tCombinedMasks":
                    // example: models/characters/gman/materials/gman_head_mouth_mask_tga_bb35dc38.vtex
                    case "g_tDiffuseFalloff":
                    // example: materials/default/default_skin_diffusewarp_tga_e58a9ed.vtex
                    case "g_tIris":
                    // example:
                    case "g_tIrisMask":
                    // example: models/characters/gman/materials/gman_eye_iris_mask_tga_a5bb4a1e.vtex
                    case "g_tTintColor":
                    // example: models/characters/lazlo/eyemeniscus_vmat_g_ttintcolor_a00ef19e.vtex
                    case "g_tAnisoGloss":
                    // example: gordon_beard, models/characters/gordon/materials/gordon_hair_normal_tga_272a44e9.vtex
                    case "g_tBentNormal":
                    // example: gman_teeth, materials/default/default_skin_shadowwarp_tga_f2855b6e.vtex
                    case "g_tFresnelWarp":
                    // example: brewmaster_color, materials/default/default_fresnelwarprim_tga_d9279d65.vtex
                    case "g_tMasks1":
                    // example: brewmaster_color, materials/models/heroes/brewmaster/brewmaster_base_metalnessmask_psd_58eaa40f.vtex
                    case "g_tMasks2":
                    // example: brewmaster_color,materials/models/heroes/brewmaster/brewmaster_base_specmask_psd_63e9fb90.vtex
                    default:
                        Console.WriteLine($"Warning: Unsupported Texture Type {renderTexture.Key}");
                        break;
                }
            }

            return material;
        }

        public string GetAccessorName(string name, int index)
        {
            switch (name)
            {
                case "BLENDINDICES": return $"JOINTS_{index}";
                case "BLENDWEIGHT": return $"WEIGHTS_{index}";
                case "TEXCOORD": return $"TEXCOORD_{index}";
                case "COLOR": return $"COLOR_{index}";
            }

            if (index > 0)
            {
                throw new InvalidDataException($"Got attribute \"{name}\" more than once, but that is not supported");
            }

            return name;
        }

<<<<<<< HEAD
        private float[] ReadAttributeBuffer(VBIB vbib, VertexBuffer buffer, VertexAttribute attribute)
=======
        private static IDictionary<string, AttributeExportInfo> AccessorInfo = new Dictionary<string, AttributeExportInfo>
        {
            ["POSITION"] = new AttributeExportInfo
            {
                GltfAccessorName = "POSITION",
                NumComponents = 3,
                Resize = true,
            },
            ["NORMAL"] = new AttributeExportInfo
            {
                GltfAccessorName = "NORMAL",
                NumComponents = 3,
                Resize = false,
            },
            ["TEXCOORD"] = new AttributeExportInfo
            {
                GltfAccessorName = "TEXCOORD_0",
                NumComponents = 2,
            },
        };

        private static float[] ReadAttributeBuffer(VertexBuffer buffer, VertexAttribute attribute)
>>>>>>> 1b539103
            => Enumerable.Range(0, (int)buffer.Count)
                .SelectMany(i => VBIB.ReadVertexAttribute(i, buffer, attribute))
                .ToArray();

<<<<<<< HEAD
        private int[] ReadIndices(IndexBuffer indexBuffer, int start, int count)
=======
        private static int[] ReadIndices(IndexBuffer indexBuffer)
>>>>>>> 1b539103
        {
            var indices = new int[count];

            var byteCount = count * (int)indexBuffer.Size;

            if (indexBuffer.Size == 4)
            {
                System.Buffer.BlockCopy(indexBuffer.Buffer, start, indices, 0, byteCount);
            }
            else if (indexBuffer.Size == 2)
            {
                var shortIndices = new short[count];
                System.Buffer.BlockCopy(indexBuffer.Buffer, start, shortIndices, 0, byteCount);
                indices = Array.ConvertAll(shortIndices, i => (int)i);
            }

            return indices;
        }

        private static (Vector3[] Normals, Vector4[] Tangents) DecompressNormalTangents(Vector4[] compressedNormalsTangents)
        {
            var normals = new Vector3[compressedNormalsTangents.Length];
            var tangents = new Vector4[compressedNormalsTangents.Length];

            for (var i = 0; i < normals.Length; i++)
            {
                // Undo-normalization
                var compressedNormal = compressedNormalsTangents[i] * 255f;
                var decompressedNormal = DecompressNormal(new Vector2(compressedNormal.X, compressedNormal.Y));
                var decompressedTangent = DecompressTangent(new Vector2(compressedNormal.Z, compressedNormal.W));

                // Swap Y and Z axes
                normals[i] = new Vector3(decompressedNormal.X, decompressedNormal.Z, decompressedNormal.Y);
                tangents[i] = new Vector4(decompressedTangent.X, decompressedTangent.Z, decompressedTangent.Y, decompressedTangent.W);
            }

            return (normals, tangents);
        }

        private static Vector3 DecompressNormal(Vector2 compressedNormal)
        {
            var inputNormal = compressedNormal;
            var outputNormal = Vector3.Zero;

            float x = inputNormal.X - 128.0f;
            float y = inputNormal.Y - 128.0f;
            float z;

            float zSignBit = x < 0 ? 1.0f : 0.0f;           // z and t negative bits (like slt asm instruction)
            float tSignBit = y < 0 ? 1.0f : 0.0f;
            float zSign = -((2 * zSignBit) - 1);          // z and t signs
            float tSign = -((2 * tSignBit) - 1);

            x = (x * zSign) - zSignBit;                           // 0..127
            y = (y * tSign) - tSignBit;
            x = x - 64;                                     // -64..63
            y = y - 64;

            float xSignBit = x < 0 ? 1.0f : 0.0f;   // x and y negative bits (like slt asm instruction)
            float ySignBit = y < 0 ? 1.0f : 0.0f;
            float xSign = -((2 * xSignBit) - 1);          // x and y signs
            float ySign = -((2 * ySignBit) - 1);

            x = ((x * xSign) - xSignBit) / 63.0f;             // 0..1 range
            y = ((y * ySign) - ySignBit) / 63.0f;
            z = 1.0f - x - y;

            float oolen = 1.0f / (float)Math.Sqrt((x * x) + (y * y) + (z * z));   // Normalize and
            x *= oolen * xSign;                 // Recover signs
            y *= oolen * ySign;
            z *= oolen * zSign;

            outputNormal.X = x;
            outputNormal.Y = y;
            outputNormal.Z = z;

            return outputNormal;
        }

        private static Vector4 DecompressTangent(Vector2 compressedTangent)
        {
            var outputNormal = DecompressNormal(compressedTangent);
            var tSign = compressedTangent.Y - 128.0f < 0 ? -1.0f : 1.0f;

            return new Vector4(outputNormal.X, outputNormal.Y, outputNormal.Z, tSign);
        }

<<<<<<< HEAD
        private Vector3[] ToVector3Array(float[] buffer)
=======
        // NOTE: Swaps Y and Z axes - gltf up axis is Y (source engine up is Z)
        // Also divides by 100, gltf units are in meters, source engine units are in inches
        // https://github.com/KhronosGroup/glTF/tree/master/specification/2.0#coordinate-system-and-units
        private static Vector3[] ToVector3Array(float[] buffer, bool swapAxes = true, bool resize = false)
>>>>>>> 1b539103
        {
            var vectorArray = new Vector3[buffer.Length / 3];

            for (var i = 0; i < vectorArray.Length; i++)
            {
                vectorArray[i] = new Vector3(buffer[i * 3], buffer[(i * 3) + 1], buffer[(i * 3) + 2]);
            }

            return vectorArray;
        }

        private static Vector2[] ToVector2Array(float[] buffer)
        {
            var vectorArray = new Vector2[buffer.Length / 2];

            for (var i = 0; i < vectorArray.Length; i++)
            {
                vectorArray[i] = new Vector2(buffer[i * 2], buffer[(i * 2) + 1]);
            }

            return vectorArray;
        }

        private static Vector4[] ToVector4Array(float[] buffer)
        {
            var vectorArray = new Vector4[buffer.Length / 4];

            for (var i = 0; i < vectorArray.Length; i++)
            {
                vectorArray[i] = new Vector4(buffer[i * 4], buffer[(i * 4) + 1], buffer[(i * 4) + 2], buffer[(i * 4) + 3]);
            }

            return vectorArray;
        }
    }
}<|MERGE_RESOLUTION|>--- conflicted
+++ resolved
@@ -152,17 +152,11 @@
                     // Set vertex attributes
                     foreach (var attribute in vertexBuffer.Attributes)
                     {
-<<<<<<< HEAD
                         attributeCounters.TryGetValue(attribute.Name, out var attributeCounter);
                         attributeCounters[attribute.Name] = attributeCounter + 1;
                         var accessorName = GetAccessorName(attribute.Name, attributeCounter);
-=======
-                        if (AccessorInfo.TryGetValue(attribute.Name, out var accessorInfo))
-                        {
-                            var buffer = ReadAttributeBuffer(vertexBuffer, attribute);
->>>>>>> 1b539103
-
-                        var buffer = ReadAttributeBuffer(vbib, vertexBuffer, attribute);
+
+                        var buffer = ReadAttributeBuffer(vertexBuffer, attribute);
                         var numComponents = buffer.Length / vertexBuffer.Count;
 
                         if (attribute.Name == "BLENDINDICES")
@@ -437,7 +431,7 @@
             return material;
         }
 
-        public string GetAccessorName(string name, int index)
+        public static string GetAccessorName(string name, int index)
         {
             switch (name)
             {
@@ -455,41 +449,12 @@
             return name;
         }
 
-<<<<<<< HEAD
-        private float[] ReadAttributeBuffer(VBIB vbib, VertexBuffer buffer, VertexAttribute attribute)
-=======
-        private static IDictionary<string, AttributeExportInfo> AccessorInfo = new Dictionary<string, AttributeExportInfo>
-        {
-            ["POSITION"] = new AttributeExportInfo
-            {
-                GltfAccessorName = "POSITION",
-                NumComponents = 3,
-                Resize = true,
-            },
-            ["NORMAL"] = new AttributeExportInfo
-            {
-                GltfAccessorName = "NORMAL",
-                NumComponents = 3,
-                Resize = false,
-            },
-            ["TEXCOORD"] = new AttributeExportInfo
-            {
-                GltfAccessorName = "TEXCOORD_0",
-                NumComponents = 2,
-            },
-        };
-
         private static float[] ReadAttributeBuffer(VertexBuffer buffer, VertexAttribute attribute)
->>>>>>> 1b539103
             => Enumerable.Range(0, (int)buffer.Count)
                 .SelectMany(i => VBIB.ReadVertexAttribute(i, buffer, attribute))
                 .ToArray();
 
-<<<<<<< HEAD
-        private int[] ReadIndices(IndexBuffer indexBuffer, int start, int count)
-=======
-        private static int[] ReadIndices(IndexBuffer indexBuffer)
->>>>>>> 1b539103
+        private static int[] ReadIndices(IndexBuffer indexBuffer, int start, int count)
         {
             var indices = new int[count];
 
@@ -577,14 +542,7 @@
             return new Vector4(outputNormal.X, outputNormal.Y, outputNormal.Z, tSign);
         }
 
-<<<<<<< HEAD
-        private Vector3[] ToVector3Array(float[] buffer)
-=======
-        // NOTE: Swaps Y and Z axes - gltf up axis is Y (source engine up is Z)
-        // Also divides by 100, gltf units are in meters, source engine units are in inches
-        // https://github.com/KhronosGroup/glTF/tree/master/specification/2.0#coordinate-system-and-units
-        private static Vector3[] ToVector3Array(float[] buffer, bool swapAxes = true, bool resize = false)
->>>>>>> 1b539103
+        private static Vector3[] ToVector3Array(float[] buffer)
         {
             var vectorArray = new Vector3[buffer.Length / 3];
 
