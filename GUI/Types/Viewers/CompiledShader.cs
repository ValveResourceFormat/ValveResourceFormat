--- conflicted
+++ resolved
@@ -66,10 +66,7 @@
 
         public void Create(TabPage tab, ShaderCollection shaderCollection, ReadOnlySpan<char> vcsCollectionName, VcsProgramType leadProgramType, IDictionary<string, byte> leadFeatureParams = null)
         {
-<<<<<<< HEAD
-            var tab = new ThemedTabPage();
-=======
->>>>>>> 5e03f40a
+            var tab = new TabPage();
             tab.Controls.Add(control);
 
             var vfxImage = MainForm.GetImageIndexForExtension("_folder");
