--- conflicted
+++ resolved
@@ -36,12 +36,8 @@
         {
             Debug.Assert(vfeText is not null);
 
-<<<<<<< HEAD
-            var tabOuterPage = new ThemedTabPage();
-            var tabControl = new FlatTabControl
-=======
+            var tabOuterPage = new TabPage();
             var tabControl = new TabControl
->>>>>>> 5e03f40a
             {
                 Dock = DockStyle.Fill,
             };
