using System.Diagnostics;
using System.IO;
using System.Threading.Tasks;
using System.Windows.Forms;
using GUI.Controls;
using GUI.Utils;

namespace GUI.Types.Viewers
{
    class ToolsAssetInfo(VrfGuiContext vrfGuiContext) : IViewer, IDisposable
    {
        private string? text;

        public static bool IsAccepted(uint magic)
        {
            return magic == ValveResourceFormat.ToolsAssetInfo.ToolsAssetInfo.MAGIC ||
                   magic == ValveResourceFormat.ToolsAssetInfo.ToolsAssetInfo.MAGIC2;
        }

        public async Task LoadAsync(Stream stream)
        {
            var toolsAssetInfo = new ValveResourceFormat.ToolsAssetInfo.ToolsAssetInfo();

            if (stream != null)
            {
                toolsAssetInfo.Read(stream);
            }
            else
            {
                toolsAssetInfo.Read(vrfGuiContext.FileName!);
            }

            text = toolsAssetInfo.ToString();
        }

        public void Create(TabPage tab)
        {
            Debug.Assert(text is not null);

<<<<<<< HEAD
            var tab = new ThemedTabPage();
=======
>>>>>>> 5e03f40a
            var textBox = CodeTextBox.Create(text);
            tab.Controls.Add(textBox);

            text = null;
        }

        public void Dispose()
        {
            //
        }
    }
}<|MERGE_RESOLUTION|>--- conflicted
+++ resolved
@@ -37,10 +37,7 @@
         {
             Debug.Assert(text is not null);
 
-<<<<<<< HEAD
-            var tab = new ThemedTabPage();
-=======
->>>>>>> 5e03f40a
+            var tab = new TabPage();
             var textBox = CodeTextBox.Create(text);
             tab.Controls.Add(textBox);
 
