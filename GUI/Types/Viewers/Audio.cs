--- conflicted
+++ resolved
@@ -39,10 +39,7 @@
         {
             Debug.Assert(waveStream is not null);
 
-<<<<<<< HEAD
-            var tab = new ThemedTabPage();
-=======
->>>>>>> 5e03f40a
+            var tab = new TabPage();
             var audio = new AudioPlaybackPanel(waveStream);
             tab.Controls.Add(audio);
 
