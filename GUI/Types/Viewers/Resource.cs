using System.ComponentModel;
using System.Diagnostics;
using System.IO;
using System.Threading.Tasks;
using System.Windows.Forms;
using GUI.Controls;
using GUI.Types.Audio;
using GUI.Types.GLViewers;
using GUI.Utils;
using ValveResourceFormat;
using ValveResourceFormat.Blocks;
using ValveResourceFormat.IO;
using ValveResourceFormat.ResourceTypes;

namespace GUI.Types.Viewers
{
    enum ResourceViewMode
    {
        Default,
        ViewerOnly,
        ResourceBlocksOnly,
    };

    class Resource(VrfGuiContext vrfGuiContext, ResourceViewMode viewMode, bool verifyFileSize) : IViewer, IDisposable
    {
        private ValveResourceFormat.Resource? resource;
        private GLViewerControl? GLViewer;
        private string? GLViewerTabName;

        public static bool IsAccepted(uint magic)
        {
            return magic == ValveResourceFormat.Resource.KnownHeaderVersion;
        }

        public async Task LoadAsync(Stream stream)
        {
            var resourceTemp = new ValveResourceFormat.Resource
            {
                FileName = vrfGuiContext.FileName,
            };
            resource = resourceTemp;

            try
            {
                if (stream != null)
                {
                    resource.Read(stream, verifyFileSize);
                }
                else
                {
                    resource.Read(vrfGuiContext.FileName);
                }

                resourceTemp = null;
            }
            finally
            {
                // Only dispose resource if it throws within Read(), tough luck below this
                resourceTemp?.Dispose();
            }

            if (viewMode != ResourceViewMode.ResourceBlocksOnly)
            {
                switch (resource.ResourceType)
                {
                    case ResourceType.Texture:
                    case ResourceType.PanoramaVectorGraphic:
                        GLViewer = new GLTextureViewer(vrfGuiContext, resource);
                        GLViewer.InitializeLoad();
                        GLViewerTabName = "TEXTURE";
                        break;

                    case ResourceType.Particle:
                        if (resource.DataBlock is ParticleSystem particleData)
                        {
                            GLViewer = new GLParticleViewer(vrfGuiContext, particleData);
                            GLViewer.InitializeLoad();
                            GLViewerTabName = "PARTICLE";
                        }
                        break;

                    case ResourceType.Map:
                        {
                            var mapResource = vrfGuiContext.LoadFile(Path.Join(resource.FileName[..^7], "world.vwrld_c"));

                            if (mapResource != null && mapResource.DataBlock is World mapWorldData)
                            {
                                GLViewer = new GLWorldViewer(vrfGuiContext, mapWorldData, isFromVmap: true);
                                GLViewer.InitializeLoad();
                                GLViewerTabName = "MAP";
                            }
                            else
                            {
                                mapResource?.Dispose();
                            }
                            break;
                        }

                    case ResourceType.World:
                        if (resource.DataBlock is World worldData)
                        {
                            GLViewer = new GLWorldViewer(vrfGuiContext, worldData);
                            GLViewer.InitializeLoad();
                            GLViewerTabName = "MAP";
                        }
                        break;

                    case ResourceType.WorldNode:
                        if (resource.DataBlock is WorldNode worldNodeData)
                        {
                            GLViewer = new GLWorldViewer(vrfGuiContext, worldNodeData);
                            GLViewer.InitializeLoad();
                            GLViewerTabName = "WORLD NODE";
                        }
                        break;

                    case ResourceType.Model:
                        if (resource.DataBlock is Model modelData)
                        {
                            GLViewer = new GLModelViewer(vrfGuiContext, modelData);
                            GLViewer.InitializeLoad();
                            GLViewerTabName = "MODEL";
                        }
                        break;

                    case ResourceType.Mesh:
                        if (resource.DataBlock is Mesh meshData)
                        {
                            GLViewer = new GLMeshViewer(vrfGuiContext, meshData);
                            GLViewer.InitializeLoad();
                            GLViewerTabName = "MESH";
                        }
                        break;

                    case ResourceType.SmartProp:
                        if (resource.DataBlock is SmartProp smartPropData)
                        {
                            GLViewer = new GLSmartPropViewer(vrfGuiContext, smartPropData);
                            GLViewer.InitializeLoad();
                            GLViewerTabName = "SMART PROP";
                        }
                        break;

                    case ResourceType.AnimationGraph:
                        if (resource.DataBlock is AnimGraph animGraphData)
                        {
                            GLViewer = new GLAnimGraphViewer(vrfGuiContext, animGraphData);
                            GLViewer.InitializeLoad();
                            GLViewerTabName = "ANIMATION GRAPH";
                        }
                        break;

                    case ResourceType.NmClip:
                        GLViewer = new GLAnimationViewer(vrfGuiContext, resource);
                        GLViewer.InitializeLoad();
                        GLViewerTabName = "ANIMATION CLIP";
                        break;

                    case ResourceType.NmSkeleton:
                        GLViewer = new GLAnimationViewer(vrfGuiContext, resource);
                        GLViewer.InitializeLoad();
                        GLViewerTabName = "SKELETON";
                        break;

                    case ResourceType.Material:
                        {
                            if (resource.DataBlock is Material { ShaderName: "sky.vfx" })
                            {
                                GLViewer = new GLSkyboxViewer(vrfGuiContext, resource);
                                GLViewer.InitializeLoad();
                                GLViewerTabName = "SKYBOX";
                            }
                            else
                            {
                                GLViewer = new GLMaterialViewer(vrfGuiContext, resource);
                                GLViewer.InitializeLoad();
                                GLViewerTabName = "MATERIAL";
                            }
                            break;
                        }

                    case ResourceType.PhysicsCollisionMesh:
                        if (resource.DataBlock is PhysAggregateData physAggregateData)
                        {
                            GLViewer = new GLModelViewer(vrfGuiContext, physAggregateData);
                            GLViewer.InitializeLoad();
                            GLViewerTabName = "PHYSICS";
                        }
                        break;
                }
            }
        }

        public void Create(TabPage containerTabPage)
        {
            Debug.Assert(resource is not null);

            var isPreview = viewMode == ResourceViewMode.ViewerOnly;

            var resTabs = new FlatTabControl
            {
                Dock = DockStyle.Fill,
                Multiline = true,
            };
            containerTabPage.Controls.Add(resTabs);
            //containerTabPage.PerformLayout();

            var ownsResource = true;
            void OnTabDisposed(object? sender, EventArgs e)
            {
                resTabs.Disposed -= OnTabDisposed;

                if (ownsResource)
                {
                    resource?.Dispose();
                }
            }

            resTabs.Disposed += OnTabDisposed;

            var selectData = true;

            if (viewMode != ResourceViewMode.ResourceBlocksOnly)
            {
                try
                {
                    selectData = !CreateSpecialViewer(vrfGuiContext, resource, isPreview, resTabs);
                }
                catch (Exception ex)
                {
                    var control = CodeTextBox.CreateFromException(ex);

                    var tabEx = new TabPage("Error");
                    tabEx.Controls.Add(control);
                    resTabs.TabPages.Add(tabEx);
                }

            }

            if (isPreview && !selectData)
            {
                var previewTab = resTabs.TabPages[0];

                // Preview only displays the first tab page, so copy over the contents
                foreach (Control c in previewTab.Controls)
                {
                    containerTabPage.Controls.Add(c);
                }

                resTabs.Dispose();

                ownsResource = false;

                return;
            }

            foreach (var block in resource.Blocks)
            {
                // They are just binary blobs, and the actual layout of them is stored in CTRL, so the tabs are not useful here
                if (block.Type is BlockType.MVTX or BlockType.MIDX)
                {
                    continue;
                }

                if (block.Type == BlockType.RERL && block is ResourceExtRefList externalReferences)
                {
                    var externalRefs = new DataGridView
                    {
                        Dock = DockStyle.Fill,
                        AutoGenerateColumns = true,
                        AutoSize = true,
                        ReadOnly = true,
                        AllowUserToAddRows = false,
                        AutoSizeColumnsMode = DataGridViewAutoSizeColumnsMode.Fill,
                        DataSource =
                            new BindingSource(
                                new BindingList<ResourceExtRefList.ResourceReferenceInfo>(externalReferences.ResourceRefInfoList), string.Empty),
                    };

                    AddDataGridExternalRefAction(vrfGuiContext, externalRefs, "Name");

                    var externalRefsTab = new ThemedTabPage("External Refs");
                    externalRefsTab.Controls.Add(externalRefs);
                    resTabs.TabPages.Add(externalRefsTab);

                    continue;
                }

                if (block.Type == BlockType.NTRO)
                {
                    if (((ResourceIntrospectionManifest)block).ReferencedStructs.Count > 0)
                    {
                        var externalRefs = new DataGridView
                        {
                            Dock = DockStyle.Fill,
                            AutoGenerateColumns = true,
                            AutoSize = true,
                            ReadOnly = true,
                            AllowUserToAddRows = false,
                            AutoSizeColumnsMode = DataGridViewAutoSizeColumnsMode.Fill,
                            DataSource =
                                new BindingSource(
                                    new BindingList<ResourceIntrospectionManifest.ResourceDiskStruct>(
                                        ((ResourceIntrospectionManifest)block).ReferencedStructs), string.Empty),
                        };

                        var externalRefsTab = new ThemedTabPage("Introspection Manifest: Structs");
                        externalRefsTab.Controls.Add(externalRefs);
                        resTabs.TabPages.Add(externalRefsTab);
                    }

                    if (((ResourceIntrospectionManifest)block).ReferencedEnums.Count > 0)
                    {
                        var externalRefs2 = new DataGridView
                        {
                            Dock = DockStyle.Fill,
                            AutoGenerateColumns = true,
                            AutoSize = true,
                            ReadOnly = true,
                            AllowUserToAddRows = false,
                            AutoSizeColumnsMode = DataGridViewAutoSizeColumnsMode.Fill,
                            DataSource =
                                new BindingSource(
                                    new BindingList<ResourceIntrospectionManifest.ResourceDiskEnum>(
                                        ((ResourceIntrospectionManifest)block).ReferencedEnums), string.Empty),
                        };

                        var externalRefsTab = new ThemedTabPage("Introspection Manifest: Enums");
                        externalRefsTab.Controls.Add(externalRefs2);
                        resTabs.TabPages.Add(externalRefsTab);
                    }
                }

                var blockTab = new ThemedTabPage(block.Type.ToString());
                resTabs.TabPages.Add(blockTab);

                try
                {
                    AddTextViewControl(resource, block, blockTab);
                }
                catch (Exception e)
                {
                    Log.Error(nameof(Resource), e.ToString());
                    AddByteViewControl(resource, block, blockTab);
                }

                if (block.Type == BlockType.DATA && selectData)
                {
                    resTabs.SelectTab(blockTab);
                }
            }

            try
            {
                AddReconstructedContentTab(vrfGuiContext, resource, resTabs);
            }
            catch (Exception ex)
            {
                var control = CodeTextBox.CreateFromException(ex);

                var tabEx = new ThemedTabPage("Decompile Error");
                tabEx.Controls.Add(control);
                resTabs.TabPages.Add(tabEx);
            }
<<<<<<< HEAD

            var tab = new ThemedTabPage();
            tab.Controls.Add(resTabs);

            return tab;
=======
>>>>>>> 5e03f40a
        }

        private bool CreateSpecialViewer(VrfGuiContext vrfGuiContext, ValveResourceFormat.Resource resource, bool isPreview, TabControl resTabs)
        {
            if (GLViewer != null)
            {
                Debug.Assert(GLViewerTabName != null);

                var glViewerControl = GLViewer.InitializeUiControls();

                var specialTabPage = new TabPage(GLViewerTabName);
                resTabs.TabPages.Add(specialTabPage);
                specialTabPage.Controls.Add(glViewerControl);

                if (!isPreview && GLViewer is GLMaterialViewer glMaterialViewer)
                {
                    glMaterialViewer.SetTabControl(resTabs);
                }

                if (!isPreview && GLViewer is GLWorldViewer glWorldViewer && glWorldViewer.LoadedWorld is { } loadedWorld)
                {
                    if (resource.ResourceType == ResourceType.Map)
                    {
                        var worldTabPage = new TabPage("World Data");
                        resTabs.TabPages.Add(worldTabPage);
                        AddTextViewControl(ResourceType.WorldNode, loadedWorld.World, worldTabPage);

                    }

                    if (loadedWorld.MainWorldNode != null)
                    {
                        var worldNodeTabPage = new TabPage("Node Data");
                        resTabs.TabPages.Add(worldNodeTabPage);
                        AddTextViewControl(ResourceType.WorldNode, loadedWorld.MainWorldNode, worldNodeTabPage);
                    }

                    var entitiesTabPage = new TabPage("Entity List");
                    entitiesTabPage.Controls.Add(new EntityViewer(vrfGuiContext, loadedWorld.Entities, glWorldViewer.SelectAndFocusEntity));
                    resTabs.TabPages.Add(entitiesTabPage);
                }

                return true;
            }

            switch (resource.ResourceType)
            {
                case ResourceType.Panorama:
                    if (resource.DataBlock is Panorama { Names.Count: > 0 })
                    {
                        var nameControl = new DataGridView
                        {
                            Dock = DockStyle.Fill,
                            AutoSize = true,
                            ReadOnly = true,
                            AllowUserToAddRows = false,
                            AutoSizeColumnsMode = DataGridViewAutoSizeColumnsMode.Fill,
                            DataSource =
                                new BindingSource(
                                    new BindingList<Panorama.NameEntry>(((Panorama)resource.DataBlock).Names), string.Empty),
                        };
                        var specialTabPage = new TabPage("PANORAMA NAMES");
                        specialTabPage.Controls.Add(nameControl);
                        resTabs.TabPages.Add(specialTabPage);

                    }
                    break;

                case ResourceType.Sound:
                    if (resource.ContainsBlockType(BlockType.DATA))
                    {
                        var specialTabPage = new TabPage("SOUND");
                        var autoPlay = ((Settings.QuickPreviewFlags)Settings.Config.QuickFilePreview & Settings.QuickPreviewFlags.AutoPlaySounds) != 0;
                        var ap = new AudioPlayer(resource, specialTabPage, isPreview && autoPlay);
                        resTabs.TabPages.Add(specialTabPage);
                        return true;
                    }
                    break;

                case ResourceType.EntityLump:
                    if (resource.DataBlock is EntityLump entityLumpData)
                    {
                        var specialTabPage = new TabPage("Entities");
                        specialTabPage.Controls.Add(new EntityViewer(vrfGuiContext, entityLumpData.GetEntities()));
                        resTabs.TabPages.Add(specialTabPage);
                        return true;
                    }
                    break;

                case ResourceType.ChoreoSceneFileData:
                    {
                        var specialTabPage = new TabPage("VCDLIST");
                        specialTabPage.Controls.Add(new ChoreoViewer(resource));
                        resTabs.TabPages.Add(specialTabPage);
                        return true;
                    }

                case ResourceType.Shader:
                    {
                        var compiledShaderViewer = new CompiledShader(vrfGuiContext);
                        try
                        {
                            var specialTabPage = new TabPage("SHADER");
                            resTabs.TabPages.Add(specialTabPage);
                            compiledShaderViewer.Create(specialTabPage);
                            compiledShaderViewer = null;
                        }
                        finally
                        {
                            compiledShaderViewer?.Dispose();
                        }
                        return true;
                    }
            }

            return false;
        }

        public static void AddDataGridExternalRefAction(VrfGuiContext vrfGuiContext, DataGridView dataGrid,
            string columnName, Action<bool>? secondAction = null)
        {
            void OnCellDoubleClick(object? sender, DataGridViewCellEventArgs e)
            {
                if (e.RowIndex < 0 || sender is not DataGridView grid)
                {
                    return;
                }

                var row = grid.Rows[e.RowIndex];
                var colName = columnName;
                var name = (string)row.Cells[colName].Value!;

                Log.Debug(nameof(Resource), $"Opening {name} from external refs");

                var foundFile = vrfGuiContext.FindFileWithContext(name + GameFileLoader.CompiledFileSuffix);
                if (foundFile.Context == null)
                {
                    foundFile = vrfGuiContext.FindFileWithContext(name);
                }

                var bFound = foundFile.Context != null;
                if (bFound)
                {
                    Program.MainForm.OpenFile(foundFile.Context, foundFile.PackageEntry);
                }

                secondAction?.Invoke(bFound);
            }

            void OnDisposed(object? sender, EventArgs e)
            {
                dataGrid.CellDoubleClick -= OnCellDoubleClick;
                dataGrid.Disposed -= OnDisposed;
            }

            dataGrid.CellDoubleClick += OnCellDoubleClick;
            dataGrid.Disposed += OnDisposed;
        }

        private static void AddByteViewControl(ValveResourceFormat.Resource resource, Block block, TabPage blockTab)
        {
            Debug.Assert(resource.Reader != null);

            resource.Reader.BaseStream.Position = block.Offset;
            var input = resource.Reader.ReadBytes((int)block.Size);

            var text = ByteViewer.GetTextFromBytes(input.AsSpan());

            if (!string.IsNullOrEmpty(text))
            {
                var textBox = CodeTextBox.Create(text);
                blockTab.Controls.Add(textBox);
                return;
            }

            var bv = new System.ComponentModel.Design.ByteViewer
            {
                Dock = DockStyle.Fill
            };
            blockTab.Controls.Add(bv);

            Program.MainForm.Invoke((MethodInvoker)(() =>
            {
                bv.SetBytes(input);
            }));
        }

        private void AddTextViewControl(ValveResourceFormat.Resource resource, Block block, TabPage blockTab)
        {
            if (resource.ResourceType == ResourceType.SboxShader && block is SboxShader shaderBlock)
            {
                var tabPage = new TabPage();
                var viewer = new CompiledShader(vrfGuiContext);

                try
                {
                    viewer.Create(
                        tabPage,
                        shaderBlock.Shaders,
                        Path.GetFileNameWithoutExtension(resource.FileName.AsSpan()),
                        ValveResourceFormat.CompiledShader.VcsProgramType.Features
                    );

                    foreach (Control control in tabPage.Controls)
                    {
                        blockTab.Controls.Add(control);
                    }

                    viewer = null;
                }
                finally
                {
                    viewer?.Dispose();
                    tabPage.Dispose();
                }

                return;
            }

            AddTextViewControl(resource.ResourceType, block, blockTab);
        }

        private static void AddTextViewControl(ResourceType resourceType, Block block, TabPage blockTab)
        {
            var text = block.ToString();
            var language = CodeTextBox.HighlightLanguage.KeyValues;

            if (resourceType == ResourceType.PanoramaLayout && block.Type == BlockType.DATA)
            {
                language = CodeTextBox.HighlightLanguage.XML;
            }
            else if (resourceType == ResourceType.PanoramaStyle && block.Type == BlockType.DATA)
            {
                language = CodeTextBox.HighlightLanguage.CSS;
            }
            else if (resourceType == ResourceType.PanoramaScript && block.Type == BlockType.DATA)
            {
                language = CodeTextBox.HighlightLanguage.JS;
            }

            var textBox = CodeTextBox.Create(text, language);
            blockTab.Controls.Add(textBox);
        }

        private static void AddReconstructedContentTab(VrfGuiContext vrfGuiContext, ValveResourceFormat.Resource resource, FlatTabControl resTabs)
        {
            switch (resource.ResourceType)
            {
                case ResourceType.Material:
                    var vmatTab = IViewer.AddContentTab(resTabs, "Reconstructed vmat", new MaterialExtract(resource).ToValveMaterial());
                    var textBox = (CodeTextBox)vmatTab.Controls[0];
                    Task.Run(() => textBox.Text = new MaterialExtract(resource, vrfGuiContext).ToValveMaterial());
                    break;

                case ResourceType.EntityLump:
                    if (resource.DataBlock is EntityLump entityLump)
                    {
                        IViewer.AddContentTab(resTabs, "FGD", entityLump.ToForgeGameData());
                        IViewer.AddContentTab(resTabs, "Entities-Text", entityLump.ToEntityDumpString(), true);
                        // force select the new entities tab for now
                        resTabs.SelectedTab = resTabs.TabPages[0];
                    }
                    break;

                case ResourceType.PostProcessing:
                    if (resource.DataBlock is PostProcessing postProcessingData)
                    {
                        IViewer.AddContentTab(resTabs, "Reconstructed vpost", postProcessingData.ToValvePostProcessing());
                    }
                    break;

                case ResourceType.Texture:
                    {
                        if (FileExtract.IsChildResource(resource))
                        {
                            break;
                        }

                        var textureExtract = new TextureExtract(resource);
                        IViewer.AddContentTab(resTabs, "Reconstructed vtex", textureExtract.ToValveTexture());

                        if (textureExtract.TryGetMksData(out var _, out var mks))
                        {
                            IViewer.AddContentTab(resTabs, "Reconstructed mks", mks);
                        }

                        break;
                    }

                case ResourceType.ParticleSnapshot:
                    {
                        if (!FileExtract.IsChildResource(resource))
                        {
                            IViewer.AddContentTab(resTabs, "Reconstructed vsnap", new SnapshotExtract(resource).ToValveSnap());
                        }

                        break;
                    }
            }
        }

        public void Dispose()
        {
            resource?.Dispose();
            GLViewer?.Dispose();
        }
    }
}<|MERGE_RESOLUTION|>--- conflicted
+++ resolved
@@ -362,14 +362,11 @@
                 tabEx.Controls.Add(control);
                 resTabs.TabPages.Add(tabEx);
             }
-<<<<<<< HEAD
-
-            var tab = new ThemedTabPage();
+
+            var tab = new TabPage();
             tab.Controls.Add(resTabs);
 
             return tab;
-=======
->>>>>>> 5e03f40a
         }
 
         private bool CreateSpecialViewer(VrfGuiContext vrfGuiContext, ValveResourceFormat.Resource resource, bool isPreview, TabControl resTabs)
