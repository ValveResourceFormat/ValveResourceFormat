using System.ComponentModel;
using System.IO;
using System.Threading.Tasks;
using System.Windows.Forms;
using GUI.Controls;
using GUI.Types.Audio;
using GUI.Types.Renderer;
using GUI.Utils;
using ValveResourceFormat;
using ValveResourceFormat.Blocks;
using ValveResourceFormat.IO;
using ValveResourceFormat.ResourceTypes;
using ValveResourceFormat.Serialization.KeyValues;

namespace GUI.Types.Viewers
{
    class Resource : IViewer
    {
        public static bool IsAccepted(uint magic)
        {
            return magic == ValveResourceFormat.Resource.KnownHeaderVersion;
        }

        public TabPage Create(VrfGuiContext vrfGuiContext, byte[] input)
        {
            var tab = new TabPage();
            var resourceTemp = new ValveResourceFormat.Resource
            {
                FileName = vrfGuiContext.FileName,
            };
            var resource = resourceTemp;

            try
            {
                if (input != null)
                {
                    resource.Read(new MemoryStream(input));
                }
                else
                {
                    resource.Read(vrfGuiContext.FileName);
                }

                resourceTemp = null;
            }
            finally
            {
                // Only dispose resource if it throws within Read(), tough luck below this
                resourceTemp?.Dispose();
            }

            var resTabs = new TabControl
            {
                Dock = DockStyle.Fill,
            };

            TabPage specialTabPage = null;
            var selectData = false;

            try
            {
                switch (resource.ResourceType)
                {
                    case ResourceType.Texture:
                    case ResourceType.PanoramaVectorGraphic:
                        {
                            var textureControl = new GLTextureViewer(vrfGuiContext, resource);
                            specialTabPage = new TabPage("TEXTURE");
                            specialTabPage.Controls.Add(textureControl);
                            break;
                        }

                    case ResourceType.Panorama:
                        if (((Panorama)resource.DataBlock).Names.Count > 0)
                        {
                            var nameControl = new DataGridView
                            {
                                Dock = DockStyle.Fill,
                                AutoSize = true,
                                ReadOnly = true,
                                AllowUserToAddRows = false,
                                AutoSizeColumnsMode = DataGridViewAutoSizeColumnsMode.Fill,
                                DataSource =
                                    new BindingSource(
                                        new BindingList<Panorama.NameEntry>(((Panorama)resource.DataBlock).Names), null),
                            };
                            specialTabPage = new TabPage("PANORAMA NAMES");
                            specialTabPage.Controls.Add(nameControl);
                        }

                        break;

                    case ResourceType.Particle:
                        {
                            specialTabPage = new TabPage("PARTICLE");
                            specialTabPage.Controls.Add(new GLParticleViewer(vrfGuiContext, (ParticleSystem)resource.DataBlock));
                            break;
                        }

                    case ResourceType.Sound:
                        {
                            specialTabPage = new TabPage("SOUND");
                            var ap = new AudioPlayer(resource, specialTabPage);
                            break;
                        }

                    case ResourceType.Map:
                        {
                            var mapResource = vrfGuiContext.LoadFile(Path.Join(resource.FileName[..^7], "world.vwrld_c"));
                            if (mapResource != null)
                            {
                                specialTabPage = new TabPage("MAP");
                                specialTabPage.Controls.Add(new GLWorldViewer(vrfGuiContext, (World)mapResource.DataBlock));
                            }
                            break;
                        }

                    case ResourceType.World:
                        {
                            specialTabPage = new TabPage("MAP");
                            specialTabPage.Controls.Add(new GLWorldViewer(vrfGuiContext, (World)resource.DataBlock));
                            break;
                        }

                    case ResourceType.WorldNode:
                        {
                            specialTabPage = new TabPage("WORLD NODE");
                            specialTabPage.Controls.Add(new GLWorldViewer(vrfGuiContext, (WorldNode)resource.DataBlock));
                            break;
                        }

                    case ResourceType.Model:
                        {
                            specialTabPage = new TabPage("MODEL");
                            specialTabPage.Controls.Add(new GLModelViewer(vrfGuiContext, (Model)resource.DataBlock));
                            break;
                        }

                    case ResourceType.Mesh:
                        {
                            specialTabPage = new TabPage("MESH");
                            specialTabPage.Controls.Add(new GLMeshViewer(vrfGuiContext, (Mesh)resource.DataBlock));
                            break;
                        }

                    case ResourceType.SmartProp:
                        {
                            specialTabPage = new TabPage("SMART PROP");
                            specialTabPage.Controls.Add(new GLSmartPropViewer(vrfGuiContext, (SmartProp)resource.DataBlock));
                            break;
                        }

                    case ResourceType.AnimationGraph:
                        {
                            specialTabPage = new TabPage("ANIMATION GRAPH");
                            specialTabPage.Controls.Add(new GLAnimGraphViewer(vrfGuiContext, (AnimGraph)resource.DataBlock));
                            break;
                        }

                    case ResourceType.Material:
                        {
                            if (((Material)resource.DataBlock).ShaderName == "sky.vfx")
                            {
                                var skybox = new GLSkyboxViewer(vrfGuiContext, resource);
                                specialTabPage = new TabPage("SKYBOX");
                                specialTabPage.Controls.Add(skybox);
                                break;
                            }

                            specialTabPage = new TabPage("MATERIAL");
                            specialTabPage.Controls.Add(new GLMaterialViewer(vrfGuiContext, resource, resTabs));
                            break;
                        }

                    case ResourceType.PhysicsCollisionMesh:
                        {
                            specialTabPage = new TabPage("PHYSICS");
                            specialTabPage.Controls.Add(new GLModelViewer(vrfGuiContext, (PhysAggregateData)resource.DataBlock));
                            break;
                        }

                    default:
                        selectData = true;
                        break;
                }


                if (specialTabPage != null)
                {
                    resTabs.TabPages.Add(specialTabPage);
                    specialTabPage = null;
                }
            }
            catch (Exception ex)
            {
                var control = new CodeTextBox(ex.ToString());

<<<<<<< HEAD
                case ResourceType.ChoreoDataList:
                    {
                        var choreoViewer = new ChoreoViewer(resource);
                        var tabChoreoViewer = new TabPage("VCDLIST");
                        tabChoreoViewer.Controls.Add(choreoViewer);
                        resTabs.TabPages.Add(tabChoreoViewer);
                        break;
                    }

                default:
                    selectData = true;
                    break;
=======
                var tabEx = new TabPage("Error");
                tabEx.Controls.Add(control);
                resTabs.TabPages.Add(tabEx);
            }
            finally
            {
                specialTabPage?.Dispose();
>>>>>>> 2686f104
            }

            foreach (var block in resource.Blocks)
            {
                if (block.Type == BlockType.RERL)
                {
                    var externalRefs = new DataGridView
                    {
                        Dock = DockStyle.Fill,
                        AutoGenerateColumns = true,
                        AutoSize = true,
                        ReadOnly = true,
                        AllowUserToAddRows = false,
                        AutoSizeColumnsMode = DataGridViewAutoSizeColumnsMode.Fill,
                        DataSource =
                            new BindingSource(
                                new BindingList<ResourceExtRefList.ResourceReferenceInfo>(resource.ExternalReferences
                                    .ResourceRefInfoList), null),
                    };

                    AddDataGridExternalRefAction(vrfGuiContext.FileLoader, externalRefs, "Name");

                    var externalRefsTab = new TabPage("External Refs");
                    externalRefsTab.Controls.Add(externalRefs);
                    resTabs.TabPages.Add(externalRefsTab);

                    continue;
                }

                if (block.Type == BlockType.NTRO)
                {
                    if (((ResourceIntrospectionManifest)block).ReferencedStructs.Count > 0)
                    {
                        var externalRefs = new DataGridView
                        {
                            Dock = DockStyle.Fill,
                            AutoGenerateColumns = true,
                            AutoSize = true,
                            ReadOnly = true,
                            AllowUserToAddRows = false,
                            AutoSizeColumnsMode = DataGridViewAutoSizeColumnsMode.Fill,
                            DataSource =
                                new BindingSource(
                                    new BindingList<ResourceIntrospectionManifest.ResourceDiskStruct>(
                                        ((ResourceIntrospectionManifest)block).ReferencedStructs), null),
                        };

                        var externalRefsTab = new TabPage("Introspection Manifest: Structs");
                        externalRefsTab.Controls.Add(externalRefs);
                        resTabs.TabPages.Add(externalRefsTab);
                    }

                    if (((ResourceIntrospectionManifest)block).ReferencedEnums.Count > 0)
                    {
                        var externalRefs2 = new DataGridView
                        {
                            Dock = DockStyle.Fill,
                            AutoGenerateColumns = true,
                            AutoSize = true,
                            ReadOnly = true,
                            AllowUserToAddRows = false,
                            AutoSizeColumnsMode = DataGridViewAutoSizeColumnsMode.Fill,
                            DataSource =
                                new BindingSource(
                                    new BindingList<ResourceIntrospectionManifest.ResourceDiskEnum>(
                                        ((ResourceIntrospectionManifest)block).ReferencedEnums), null),
                        };

                        var externalRefsTab = new TabPage("Introspection Manifest: Enums");
                        externalRefsTab.Controls.Add(externalRefs2);
                        resTabs.TabPages.Add(externalRefsTab);
                    }
                }

                var blockTab = new TabPage(block.Type.ToString());
                resTabs.TabPages.Add(blockTab);

                try
                {
                    AddTextViewControl(resource, block, blockTab);
                }
                catch (Exception e)
                {
                    Log.Error(nameof(Resource), e.ToString());
                    AddByteViewControl(resource, block, blockTab);
                }

                if (block.Type == BlockType.DATA && selectData)
                {
                    resTabs.SelectTab(blockTab);
                }
            }

            try
            {
                AddReconstructedContentTab(vrfGuiContext, resource, resTabs);
            }
            catch (Exception ex)
            {
                var control = new CodeTextBox(ex.ToString());

                var tabEx = new TabPage("Decompile Error");
                tabEx.Controls.Add(control);
                resTabs.TabPages.Add(tabEx);
            }

            tab.Controls.Add(resTabs);

            return tab;
        }

        public static void AddDataGridExternalRefAction(AdvancedGuiFileLoader guiFileLoader, DataGridView dataGrid,
            string columnName, Action<bool> secondAction = null)
        {
            void OnCellDoubleClick(object sender, DataGridViewCellEventArgs e)
            {
                if (e.RowIndex < 0)
                {
                    return;
                }

                var grid = (DataGridView)sender;
                var row = grid.Rows[e.RowIndex];
                var colName = columnName;
                var name = (string)row.Cells[colName].Value;

                Log.Debug(nameof(Resource), $"Opening {name} from external refs");

                var foundFile = guiFileLoader.FindFileWithContext(name + "_c");
                if (foundFile.Context == null)
                {
                    foundFile = guiFileLoader.FindFileWithContext(name);
                }

                var bFound = foundFile.Context != null;
                if (bFound)
                {
                    Program.MainForm.OpenFile(foundFile.Context, foundFile.PackageEntry);
                }

                secondAction?.Invoke(bFound);
            }

            void OnDisposed(object o, EventArgs e)
            {
                dataGrid.CellDoubleClick -= OnCellDoubleClick;
                dataGrid.Disposed -= OnDisposed;
            }

            dataGrid.CellDoubleClick += OnCellDoubleClick;
            dataGrid.Disposed += OnDisposed;
        }

        private static void AddByteViewControl(ValveResourceFormat.Resource resource, Block block, TabPage blockTab)
        {
            var bv = new System.ComponentModel.Design.ByteViewer
            {
                Dock = DockStyle.Fill
            };
            blockTab.Controls.Add(bv);

            Program.MainForm.Invoke((MethodInvoker)(() =>
            {
                resource.Reader.BaseStream.Position = block.Offset;
                bv.SetBytes(resource.Reader.ReadBytes((int)block.Size));
            }));
        }

        private static void AddTextViewControl(ValveResourceFormat.Resource resource, Block block, TabPage blockTab)
        {
            if (resource.ResourceType == ResourceType.Shader && block is SboxShader shaderBlock)
            {
                var viewer = new CompiledShader();

                try
                {
                    var shaderTabs = viewer.SetResourceBlockTabControl(blockTab, shaderBlock.Shaders);

                    foreach (var shaderFile in shaderBlock.Shaders)
                    {
                        shaderTabs.CreateShaderFileTab(shaderBlock.Shaders, shaderFile.VcsProgramType);
                    }

                    viewer = null;
                }
                finally
                {
                    viewer?.Dispose();
                }

                return;
            }

            var textBox = new CodeTextBox(block.ToString());
            blockTab.Controls.Add(textBox);
        }

        private static void AddReconstructedContentTab(VrfGuiContext vrfGuiContext, ValveResourceFormat.Resource resource, TabControl resTabs)
        {
            switch (resource.ResourceType)
            {
                case ResourceType.Material:
                    var vmatTab = IViewer.AddContentTab(resTabs, "Reconstructed vmat", new MaterialExtract(resource).ToValveMaterial());
                    var textBox = (CodeTextBox)vmatTab.Controls[0];
                    Task.Run(() => textBox.Text = new MaterialExtract(resource, vrfGuiContext.FileLoader).ToValveMaterial().ReplaceLineEndings());
                    break;

                case ResourceType.EntityLump:
                    IViewer.AddContentTab(resTabs, "Entities", ((EntityLump)resource.DataBlock).ToEntityDumpString(), true);
                    break;

                case ResourceType.PostProcessing:
                    IViewer.AddContentTab(resTabs, "Reconstructed vpost", ((PostProcessing)resource.DataBlock).ToValvePostProcessing());
                    break;

                case ResourceType.Texture:
                    {
                        if (FileExtract.IsChildResource(resource))
                        {
                            break;
                        }

                        var textureExtract = new TextureExtract(resource);
                        IViewer.AddContentTab(resTabs, "Reconstructed vtex", textureExtract.ToValveTexture());

                        if (textureExtract.TryGetMksData(out var _, out var mks))
                        {
                            IViewer.AddContentTab(resTabs, "Reconstructed mks", mks);
                        }

                        break;
                    }

                case ResourceType.Snap:
                    {
                        if (!FileExtract.IsChildResource(resource))
                        {
                            IViewer.AddContentTab(resTabs, "Reconstructed vsnap", new SnapshotExtract(resource).ToValveSnap());
                        }

                        break;
                    }

                case ResourceType.Shader:
                    {
                        var collectionBlock = resource.GetBlockByType(BlockType.SPRV)
                            ?? resource.GetBlockByType(BlockType.DXBC)
                            ?? resource.GetBlockByType(BlockType.DATA);

                        var extract = new ShaderExtract((SboxShader)collectionBlock)
                        {
                            SpirvCompiler = CompiledShader.SpvToHlsl
                        };

                        IViewer.AddContentTab<Func<string>>(resTabs, extract.GetVfxFileName(), extract.ToVFX, true);
                        break;
                    }
            }
        }
    }
}<|MERGE_RESOLUTION|>--- conflicted
+++ resolved
@@ -179,6 +179,13 @@
                             break;
                         }
 
+                    case ResourceType.ChoreoDataList:
+                        {
+                            specialTabPage = new TabPage("VCDLIST");
+                            specialTabPage.Controls.Add(new ChoreoViewer(resource));
+                            break;
+                        }
+
                     default:
                         selectData = true;
                         break;
@@ -195,20 +202,6 @@
             {
                 var control = new CodeTextBox(ex.ToString());
 
-<<<<<<< HEAD
-                case ResourceType.ChoreoDataList:
-                    {
-                        var choreoViewer = new ChoreoViewer(resource);
-                        var tabChoreoViewer = new TabPage("VCDLIST");
-                        tabChoreoViewer.Controls.Add(choreoViewer);
-                        resTabs.TabPages.Add(tabChoreoViewer);
-                        break;
-                    }
-
-                default:
-                    selectData = true;
-                    break;
-=======
                 var tabEx = new TabPage("Error");
                 tabEx.Controls.Add(control);
                 resTabs.TabPages.Add(tabEx);
@@ -216,7 +209,6 @@
             finally
             {
                 specialTabPage?.Dispose();
->>>>>>> 2686f104
             }
 
             foreach (var block in resource.Blocks)
