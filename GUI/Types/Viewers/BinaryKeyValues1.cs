--- conflicted
+++ resolved
@@ -56,10 +56,7 @@
             Debug.Assert(text is not null);
 
             var control = CodeTextBox.Create(text);
-<<<<<<< HEAD
-            var tab = new ThemedTabPage();
-=======
->>>>>>> 5e03f40a
+            var tab = new TabPage();
             tab.Controls.Add(control);
 
             text = null;
