
using System.Linq;
using System.Runtime.InteropServices;
using GUI.Utils;
using ValveResourceFormat.ResourceTypes;
using ValveResourceFormat.ResourceTypes.RubikonPhysics.Shapes;
using ValveResourceFormat.Serialization.KeyValues;
using static ValveResourceFormat.ResourceTypes.RubikonPhysics.Shapes.Mesh;

namespace GUI.Types.Renderer;

class Rubikon
{
    private const int STACK_SIZE = 64;

    public record PhysicsMeshData(
        Vector3[] VertexPositions,
        Triangle[] Triangles,
        Node[] PhysicsTree
    );

    public record PhysicsHullData(
        Vector3 Min,
        Vector3 Max,
        Vector3[] VertexPositions,
        Hull.HalfEdge[] HalfEdges,
        byte[] FaceEdgeIndices,
        Hull.Plane[] Planes
    );

    public PhysicsMeshData[] Meshes { get; }
    public PhysicsHullData[] Hulls { get; }

    // Debug visualization references
    public SelectedNodeRenderer? SelectedNodeRenderer { get; set; }
    public HashSet<int> DebugTriangleIndices { get; set; } = [];

    public Rubikon(PhysAggregateData physicsData)
    {
        var worldMeshes = physicsData.Parts[0].Shape.Meshes
            .Where(m => physicsData.CollisionAttributes[m.CollisionAttributeIndex].GetStringProperty("m_CollisionGroupString") == "Default")
            .ToArray();

        Meshes = new PhysicsMeshData[worldMeshes.Length];
        var meshIndex = 0;

        foreach (var mesh in worldMeshes)
        {
            var vertexPositions = mesh.Shape.GetVertices();
            var triangles = mesh.Shape.GetTriangles();
            var physicsTree = mesh.Shape.ParseNodes();

            Meshes[meshIndex++] = new PhysicsMeshData([.. vertexPositions], [.. triangles], [.. physicsTree]);
        }

        Hulls = new PhysicsHullData[physicsData.Parts[0].Shape.Hulls.Length];
        var hullIndex = 0;
        foreach (var hullDesc in physicsData.Parts[0].Shape.Hulls)
        {
            var hull = hullDesc.Shape;
            var vertexPositions = hull.GetVertexPositions();
            var halfEdges = hull.GetEdges();
            var faceEdgeIndices = hull.GetFaces();
            var planes = hull.GetPlanes();


            Hulls[hullIndex++] = new PhysicsHullData(
                hull.Min, hull.Max,
                [.. vertexPositions],
                [.. halfEdges],
                [.. MemoryMarshal.Cast<Hull.Face, byte>(faceEdgeIndices)],
                [.. planes]
            );
        }
    }

    public record struct TraceResult(bool Hit, Vector3 HitPosition, Vector3 HitNormal, float Distance, int TriangleIndex)
    {
        public TraceResult() : this(false, Vector3.Zero, Vector3.UnitZ, float.MaxValue, -1) { }
    }

    public readonly struct RayTraceContext
    {
        public Vector3 Origin { get; }
        public Vector3 Direction { get; }
        public Vector3 InvDirection { get; }
        public float Length { get; }

        public readonly Vector3 EndPosition => Origin + Direction * Length;

        public RayTraceContext(Vector3 start, Vector3 end)
        {
            Origin = start;
            Direction = Vector3.Normalize(end - start);
            InvDirection = Vector3.One / Direction;
            Length = Vector3.Distance(start, end);
        }
    }

    public TraceResult TraceRay(Vector3 from, Vector3 to)
    {
        TraceResult closestHit = new();

        RayTraceContext ray = new(from, to);

        foreach (var mesh in Meshes)
        {
            var hit = RayIntersectsWithMesh(ray, mesh);
            if (hit.Hit && hit.Distance < closestHit.Distance)
            {
                closestHit = hit;
            }
        }

        foreach (var hull in Hulls)
        {
            var hit = RayIntersectsWithHull(ray, hull);
            if (hit.Hit && hit.Distance < closestHit.Distance)
            {
                closestHit = hit;
            }
        }

        return closestHit;
    }

    public struct AABBTraceContext
    {
        public Vector3 Origin { get; }
        public Vector3 End { get; }
        public Vector3 Direction { get; }
        public Vector3 HalfExtents { get; }
        public float Length { get; }
        public bool DebugVisualize { get; set; }

        public AABBTraceContext(Vector3 start, Vector3 end, Vector3 halfExtents)
        {
            Origin = start;
            End = end;
            Direction = Vector3.Normalize(end - start);
            HalfExtents = halfExtents;
            Length = Vector3.Distance(start, end);
        }
    }

    public TraceResult TraceAABB(Vector3 from, Vector3 to, AABB aabb)
    {
        TraceResult closestHit = new();
        var halfExtents = aabb.Size * 0.5f;
        var trace = new AABBTraceContext(from, to, halfExtents);
        AABB test;
        // Check against all meshes
        foreach (var mesh in Meshes)
        {
            var hit = AABBTraceMesh1(trace, mesh);
            if (hit.Hit && hit.Distance < closestHit.Distance)
            {
                closestHit = hit;

                // Early out if we hit something very close to start
                if (hit.Distance < 1e-4f)
                {
                    break;
                }
            }
        }

        return closestHit;
    }

    private static TraceResult RayIntersectsWithHull(RayTraceContext ray, PhysicsHullData hull)
    {
        var closestHit = new TraceResult();

        if (!RayIntersectsAABB(ray, hull.Min, hull.Max))
        {
            return closestHit;
        }

        foreach (var firstEdgeCcw in hull.FaceEdgeIndices)
        {
            var firstEdge = hull.HalfEdges[firstEdgeCcw];
            var edgeIndex = firstEdge.Next;
            var v0 = hull.VertexPositions[firstEdge.Origin];

            do
            {
                var edge1 = hull.HalfEdges[edgeIndex];
                var edge2 = hull.HalfEdges[edge1.Next];

                // Just do triangle intersection?
                var v1 = hull.VertexPositions[edge1.Origin];
                var v2 = hull.VertexPositions[edge2.Origin];

                if (RayIntersectsTriangle(ray, v0, v1, v2, out var intersection))
                {
                    // Update if this is the closest hit
                    if (intersection.Distance < closestHit.Distance)
                    {
                        closestHit = new(true, ray.Origin + ray.Direction * intersection.Distance, intersection.Normal, intersection.Distance, -1);
                    }
                }

                edgeIndex = edge1.Next;
            } while (edgeIndex != firstEdgeCcw);
        }

        return closestHit;
    }

    private static TraceResult RayIntersectsWithMesh(RayTraceContext ray, PhysicsMeshData mesh)
    {
        Span<(Node Node, int Index)> stack = stackalloc (Node Node, int Index)[STACK_SIZE];
        var stackCount = 0;
        stack[stackCount++] = (mesh.PhysicsTree[0], 0);

        var closestHit = new TraceResult();

        while (stackCount > 0)
        {
            var nodeWithIndex = stack[--stackCount];
            var node = nodeWithIndex.Node;
            if (!RayIntersectsAABB(ray, node.Min, node.Max))
            {
                continue;
            }

            if (node.Type != NodeType.Leaf)
            {
                var leftChild = nodeWithIndex.Index + 1;
                var rightChild = nodeWithIndex.Index + (int)node.ChildOffset;

                var rayIsPositive = ray.Direction[(int)node.Type] >= 0;
                var (nearId, farId) = rayIsPositive
                    ? (leftChild, rightChild)    // Ray going positive direction, traverse left first
                    : (rightChild, leftChild);   // Ray going negative direction, traverse right first

                // Push far node first so near node is processed first (stack is LIFO)
                stack[stackCount++] = new(mesh.PhysicsTree[farId], farId);
                stack[stackCount++] = new(mesh.PhysicsTree[nearId], nearId);
                continue;
            }

            // Check triangles in this leaf node
            var count = (int)node.ChildOffset;
            var startIndex = (int)node.TriangleOffset;

            for (var i = startIndex; i < startIndex + count; i++)
            {
                var triangle = mesh.Triangles[i];
                var v0 = mesh.VertexPositions[triangle.X];
                var v1 = mesh.VertexPositions[triangle.Y];
                var v2 = mesh.VertexPositions[triangle.Z];

                if (!RayIntersectsTriangle(ray, v0, v1, v2, out var intersection))
                {
                    continue;
                }

                // Update if this is the closest hit
                if (intersection.Distance < closestHit.Distance)
                {
                    closestHit = new(true, ray.Origin + ray.Direction * intersection.Distance, intersection.Normal, intersection.Distance, i);
                }
            }
        }

        return closestHit;
    }

    private static bool RayIntersectsAABB(RayTraceContext ray, Vector3 min, Vector3 max)
    {
        // Calculate intersection with AABB using slab method
        var t1 = (min - ray.Origin) * ray.InvDirection;
        var t2 = (max - ray.Origin) * ray.InvDirection;

        var tNear = Vector3.Min(t1, t2);
        var tFar = Vector3.Max(t1, t2);

        var tNearMax = MathF.Max(tNear.X, MathF.Max(tNear.Y, tNear.Z));
        var tFarMin = MathF.Min(tFar.X, MathF.Min(tFar.Y, tFar.Z));

        var intersects = tNearMax <= tFarMin && tFarMin >= 0 && tNearMax <= ray.Length;
        return intersects;
    }

    private static bool RayIntersectsTriangle(RayTraceContext ray, Vector3 v0, Vector3 v1, Vector3 v2, out (float Distance, Vector3 Normal) intersection)
    {
        // Möller–Trumbore ray-triangle intersection algorithm
        var edge1 = v1 - v0;
        var edge2 = v2 - v0;
        var h = Vector3.Cross(ray.Direction, edge2);
        var a = Vector3.Dot(edge1, h);

        intersection = (-1, Vector3.Zero);

        // Ray is parallel to triangle
        if (Math.Abs(a) < 1e-6f)
        {
            return false;
        }

        var f = 1.0f / a;
        var s = ray.Origin - v0;
        var u = f * Vector3.Dot(s, h);

        // Ray intersection is outside triangle
        if (u is < 0.0f or > 1.0f)
        {
            return false;
        }

        var q = Vector3.Cross(s, edge1);
        var v = f * Vector3.Dot(ray.Direction, q);

        // Ray intersection is outside triangle
        if (v < 0.0f || u + v > 1.0f)
        {
            return false;
        }

        var t = f * Vector3.Dot(edge2, q);

        // Ray intersection is behind ray origin or beyond ray end
        if (t < 0 || t > ray.Length)
        {
            return false;
        }

        intersection = (t, Vector3.Normalize(Vector3.Cross(edge1, edge2)));
        return true;
    }

    private TraceResult AABBTraceMesh(AABBTraceContext trace, PhysicsMeshData mesh)
    {
        Span<(Node Node, int Index)> stack = stackalloc (Node Node, int Index)[STACK_SIZE];
        var stackCount = 0;
        stack[stackCount++] = (mesh.PhysicsTree[0], 0);

        var closestHit = new TraceResult();

        var ray = new RayTraceContext(trace.Origin, trace.End);

        while (stackCount > 0)
        {
            var nodeWithIndex = stack[--stackCount];
            var node = nodeWithIndex.Node;

            // Expand node AABB by trace half extents for conservative culling
            if (!RayIntersectsAABB(ray, node.Min - trace.HalfExtents, node.Max + trace.HalfExtents))
            {
                continue;
            }

            if (node.Type != NodeType.Leaf)
            {
                var leftChild = nodeWithIndex.Index + 1;
                var rightChild = nodeWithIndex.Index + (int)node.ChildOffset;

                var rayIsPositive = ray.Direction[(int)node.Type] >= 0;
                var (nearId, farId) = rayIsPositive
                    ? (leftChild, rightChild)
                    : (rightChild, leftChild);

                // Push far node first so near node is processed first (stack is LIFO)
                stack[stackCount++] = new(mesh.PhysicsTree[farId], farId);
                stack[stackCount++] = new(mesh.PhysicsTree[nearId], nearId);
                continue;
            }

            // Process triangles in leaf node
            var count = (int)node.ChildOffset;
            var startIndex = (int)node.TriangleOffset;

            for (var i = startIndex; i < startIndex + count; i++)
            {
                var triangle = mesh.Triangles[i];
                var v0 = mesh.VertexPositions[triangle.X];
                var v1 = mesh.VertexPositions[triangle.Y];
                var v2 = mesh.VertexPositions[triangle.Z];

                // Debug visualization for specific triangles
                trace.DebugVisualize = false;
                if (DebugTriangleIndices.Contains(i) && SelectedNodeRenderer != null)
                {
                    //DrawExpandedTriangleDebug(trace, v0, v1, v2);
                    trace.DebugVisualize = true;
                    ShapeSceneNode.AddLine(SelectedNodeRenderer.Vertices, v0, v1, Color32.Orange);
                    ShapeSceneNode.AddLine(SelectedNodeRenderer.Vertices, v1, v2, Color32.Orange);
                    ShapeSceneNode.AddLine(SelectedNodeRenderer.Vertices, v2, v0, Color32.Orange);
                }

                if (!SweptAABBTriangle(trace, v0, v1, v2, out var hitPoint, out var hitNormal, out var hitDistance))
                {
                    continue;
                }

                // Skip if we're already past a closer hit
                if (hitDistance >= closestHit.Distance)
                {
                    continue;
                }

                // Update closest hit
                closestHit = new(true, hitPoint, hitNormal, hitDistance, i);

                // Early out if we hit at the very start
                if (hitDistance < 1e-6f)
                {
                    return closestHit;
                }
            }
        }

        return closestHit;
    }

    

    /// <summary>
    /// Performs swept AABB vs triangle collision detection using the Minkowski sum approach.
    /// This effectively expands the triangle by the AABB half extents and performs a ray cast.
    /// </summary>
    private bool SweptAABBTriangle(
        AABBTraceContext trace,
        Vector3 v0, Vector3 v1, Vector3 v2,
        out Vector3 hitPoint,
        out Vector3 normal,
        out float distance)
    {
        hitPoint = Vector3.Zero;
        normal = Vector3.Zero;
        distance = float.MaxValue;

        // Compute triangle normal and plane
        var edge1 = v1 - v0;
        var edge2 = v2 - v0;
        var triangleNormal = Vector3.Normalize(Vector3.Cross(edge1, edge2));
        var planeDist = Vector3.Dot(triangleNormal, v0);

        // Calculate the effective radius of the AABB when projected onto the triangle normal
        var radius = Vector3.Dot(trace.HalfExtents, Vector3.Abs(triangleNormal));

        // Check if AABB is already intersecting the plane at start
        var startDist = Vector3.Dot(trace.Origin, triangleNormal) - planeDist;
        var startDistAbs = MathF.Abs(startDist);

        if (startDistAbs <= radius)
        {
            // AABB overlaps plane at start - check if center point is within expanded triangle
            if (PointInExpandedTriangle(trace, trace.Origin, v0, v1, v2, trace.HalfExtents, triangleNormal))
            {
                hitPoint = trace.Origin;
                normal = startDist >= 0 ? triangleNormal : -triangleNormal;
                distance = 0;
                return true;
            }
        }

        // Calculate movement relative to triangle plane
        var moveDir = trace.Direction;
        var moveDot = Vector3.Dot(moveDir, triangleNormal);

        // Moving parallel to plane - no collision possible
        if (MathF.Abs(moveDot) < 1e-6f)
        {
            return false;
        }

        var tOld = 0f;
        var t = 0f;
        var supportOffset = Vector3.Zero;
        const bool bImpactTimeCalculationNew = true;

        {
            // For swept AABB, we offset the plane by the radius in the direction opposite to movement
            // When moving towards the front (moveDot < 0), offset plane forward by +radius
            // When moving towards the back (moveDot > 0), offset plane backward by -radius
            var signedRadius = moveDot < 0 ? radius : -radius;
            var adjustedPlaneDist = planeDist + signedRadius;

            // Calculate time of impact: when does the AABB center hit the adjusted plane?
            var originDist = Vector3.Dot(trace.Origin, triangleNormal);
            t = (adjustedPlaneDist - originDist) / moveDot;
        }

        if (bImpactTimeCalculationNew)
        {
            // Only collide with front face (moving towards the normal)
            // If moveDot >= 0, we're moving away from the front face - skip
            //if (moveDot >= 0)
            //{
            //    return false;
            //}

            // Calculate the support point - the furthest point on the AABB in the direction of the normal
            // This is the point that will hit the plane first when moving towards it
            supportOffset = new Vector3(
                triangleNormal.X >= 0 ? -trace.HalfExtents.X : trace.HalfExtents.X,
                triangleNormal.Y >= 0 ? -trace.HalfExtents.Y : trace.HalfExtents.Y,
                triangleNormal.Z >= 0 ? -trace.HalfExtents.Z : trace.HalfExtents.Z
            );

            // The support point moves along the sweep direction
            // Calculate when this support point hits the triangle plane
            var supportStart = trace.Origin + supportOffset;
            var supportDist = Vector3.Dot(supportStart, triangleNormal) - planeDist;
            tOld = t;
            t = -supportDist / moveDot;
        }

        // Check if impact is within sweep range
        if (t < 0 || t > trace.Length)
        {
            return false;
        }

        // Calculate the AABB center position at time of impact
        var contactCenter = trace.Origin + moveDir * t;

        // draw contact center and expanded triangle for debug visualization
        if (trace.DebugVisualize && SelectedNodeRenderer != null)
        {
            // Draw old vs new t comparison
            var contactCenterOld = trace.Origin + moveDir * tOld;
            ShapeSceneNode.AddLine(SelectedNodeRenderer.Vertices, trace.Origin, contactCenterOld, new Color32(1f, 0f, 0f, 1f)); // Red for old
            ShapeSceneNode.AddLine(SelectedNodeRenderer.Vertices, trace.Origin, contactCenter, Color32.Green); // Green for new

            // Draw delta between old and new positions
            ShapeSceneNode.AddLine(SelectedNodeRenderer.Vertices, contactCenterOld, contactCenter, new Color32(1f, 1f, 0f, 1f)); // Yellow line showing difference

            // draw triangle normal
            DrawNormalArrow(SelectedNodeRenderer.Vertices, contactCenter, triangleNormal);

            // draw aabb at contact center
            var aabbMin = contactCenter - trace.HalfExtents;
            var aabbMax = contactCenter + trace.HalfExtents;
            ShapeSceneNode.AddBox(SelectedNodeRenderer.Vertices, new AABB(aabbMin, aabbMax), Color32.Blue);

            // Draw expanded triangle edges
            ShapeSceneNode.AddLine(SelectedNodeRenderer.Vertices, v0, v1, Color32.Orange);
            ShapeSceneNode.AddLine(SelectedNodeRenderer.Vertices, v1, v2, Color32.Orange);
            ShapeSceneNode.AddLine(SelectedNodeRenderer.Vertices, v2, v0, Color32.Orange);
        }

        // Check if the contact center is within the expanded triangle
        // Use the absolute normal for expansion testing (double-sided)
        if (!PointInExpandedTriangle(trace, contactCenter, v0, v1, v2, trace.HalfExtents, triangleNormal))
        {
            return false;
        }

        if (trace.DebugVisualize && SelectedNodeRenderer != null)
        {
            // draw aabb at contact center
            var aabbMin = contactCenter - trace.HalfExtents;
            var aabbMax = contactCenter + trace.HalfExtents;
            ShapeSceneNode.AddBox(SelectedNodeRenderer.Vertices, new AABB(aabbMin, aabbMax), Color32.Green);
        }

        // Valid hit found - return the normal pointing against movement direction
        hitPoint = contactCenter;
        normal = moveDot < 0 ? triangleNormal : -triangleNormal;
        distance = t;
        return true;
    }

    private static void DrawNormalArrow(List<SimpleVertex> vertices, Vector3 triangleCenter, Vector3 triangleNormal)
    {
        var normalLength = 2f;
        var normalEnd = triangleCenter + triangleNormal * normalLength;

        ShapeSceneNode.AddLine(vertices, triangleCenter, normalEnd, Color32.Cyan);

        // Draw arrow head at the end of the normal
        var arrowSize = normalLength * 0.2f;
        var perpendicular1 = Vector3.Normalize(Vector3.Cross(triangleNormal, Vector3.UnitY));
        if (perpendicular1.LengthSquared() < 0.01f) // If normal is aligned with Y, use X instead
        {
            perpendicular1 = Vector3.Normalize(Vector3.Cross(triangleNormal, Vector3.UnitX));
        }
        var perpendicular2 = Vector3.Cross(triangleNormal, perpendicular1);

        // Create arrow head with 4 lines forming a cone
        var arrowBase = normalEnd - triangleNormal * arrowSize;
        var arrowTip1 = arrowBase + perpendicular1 * arrowSize * 0.5f;
        var arrowTip2 = arrowBase - perpendicular1 * arrowSize * 0.5f;
        var arrowTip3 = arrowBase + perpendicular2 * arrowSize * 0.5f;
        var arrowTip4 = arrowBase - perpendicular2 * arrowSize * 0.5f;

        ShapeSceneNode.AddLine(vertices, normalEnd, arrowTip1, Color32.Cyan);
        ShapeSceneNode.AddLine(vertices, normalEnd, arrowTip2, Color32.Cyan);
        ShapeSceneNode.AddLine(vertices, normalEnd, arrowTip3, Color32.Cyan);
        ShapeSceneNode.AddLine(vertices, normalEnd, arrowTip4, Color32.Cyan);
    }

    /// <summary>
    /// Tests if a point is inside a triangle that has been expanded by the AABB half extents.
    /// This implements the Minkowski sum approach for swept AABB collision.
    /// </summary>
    private bool PointInExpandedTriangle(AABBTraceContext ctx, Vector3 point, Vector3 v0, Vector3 v1, Vector3 v2, Vector3 halfExtents, Vector3 triangleNormal)
    {
        // Project point onto triangle plane
        var toPoint = point - v0;
        var distToPlane = Vector3.Dot(toPoint, triangleNormal);
        var projectedPoint = point - triangleNormal * distToPlane;

        if (ctx.DebugVisualize && SelectedNodeRenderer != null)
        {
            // Draw projected point
            ShapeSceneNode.AddLine(SelectedNodeRenderer.Vertices, point, projectedPoint, Color32.Yellow);
            ShapeSceneNode.AddBox(SelectedNodeRenderer.Vertices, new AABB(projectedPoint - new Vector3(0.05f), projectedPoint + new Vector3(0.05f)), Color32.Yellow);
        }

        // Check if point is inside the original triangle
        if (PointInTriangle(projectedPoint, v0, v1, v2))
        {
            return true;
        }

        // Get the perpendicular expansion distance for each edge
        // The expansion is the maximum distance the AABB could extend perpendicular to the edge
        var expansion = GetMaxExpansionForTriangle(halfExtents, triangleNormal);

        // Test against expanded edges
        var edge1Dist = PointToEdgeDistance(projectedPoint, v0, v1);
        var edge2Dist = PointToEdgeDistance(projectedPoint, v1, v2);
        var edge3Dist = PointToEdgeDistance(projectedPoint, v2, v0);

        if (ctx.DebugVisualize && SelectedNodeRenderer != null)
        {
            // Draw expansion visualization for each edge
            DrawExpandedEdge(SelectedNodeRenderer.Vertices, v0, v1, triangleNormal, expansion, true/*(edge1Dist <= expansion)*/);
            DrawExpandedEdge(SelectedNodeRenderer.Vertices, v1, v2, triangleNormal, expansion, true/*(edge2Dist <= expansion)*/);
            DrawExpandedEdge(SelectedNodeRenderer.Vertices, v2, v0, triangleNormal, expansion, true/*(edge3Dist <= expansion)*/);

            // Draw vertex spheres
            var vertexSphereRadius = MathF.Max(halfExtents.X, MathF.Max(halfExtents.Y, halfExtents.Z));
            //DrawSphere(SelectedNodeRenderer.Vertices, v0, vertexSphereRadius, Vector3.Distance(projectedPoint, v0) <= vertexSphereRadius);
            //DrawSphere(SelectedNodeRenderer.Vertices, v1, vertexSphereRadius, Vector3.Distance(projectedPoint, v1) <= vertexSphereRadius);
            //DrawSphere(SelectedNodeRenderer.Vertices, v2, vertexSphereRadius, Vector3.Distance(projectedPoint, v2) <= vertexSphereRadius);
        }

        if (edge1Dist <= expansion)
        {
            return true;
        }
        if (edge2Dist <= expansion)
        {
            return true;
        }
        if (edge3Dist <= expansion)
        {
            return true;
        }

        // Test against expanded vertices (sphere check)
        var maxHalfExtent = MathF.Max(halfExtents.X, MathF.Max(halfExtents.Y, halfExtents.Z));
        if (Vector3.Distance(projectedPoint, v0) <= maxHalfExtent)
        {
            return true;
        }
        if (Vector3.Distance(projectedPoint, v1) <= maxHalfExtent)
        {
            return true;
        }
        if (Vector3.Distance(projectedPoint, v2) <= maxHalfExtent)
        {
            return true;
        }

        return false;
    }

    /// <summary>
    /// Calculates the maximum perpendicular expansion for a triangle edge based on AABB half extents.
    /// </summary>
    private static float GetMaxExpansionForTriangle(Vector3 halfExtents, Vector3 normal)
    {
        // Conservative estimate: use the diagonal of the AABB projected perpendicular to normal
        var diagonalLength = halfExtents.Length();
        var normalComponent = Vector3.Dot(halfExtents, Vector3.Abs(normal));

        // Perpendicular component using Pythagorean theorem
        var perpComponent = MathF.Sqrt(MathF.Max(0, diagonalLength * diagonalLength - normalComponent * normalComponent));
        return perpComponent;
    }

    /// <summary>
    /// Calculates the distance from a point to a line segment.
    /// </summary>
    private static float PointToEdgeDistance(Vector3 point, Vector3 edgeStart, Vector3 edgeEnd)
    {
        var edge = edgeEnd - edgeStart;
        var edgeLengthSq = Vector3.Dot(edge, edge);

        if (edgeLengthSq < 1e-6f)
        {
            return Vector3.Distance(point, edgeStart);
        }

        var toPoint = point - edgeStart;
        var t = MathF.Max(0, MathF.Min(1, Vector3.Dot(toPoint, edge) / edgeLengthSq));
        var projection = edgeStart + edge * t;

        return Vector3.Distance(point, projection);
    }

    public static bool PointInTriangle(Vector3 p, Vector3 a, Vector3 b, Vector3 c)
    {
        const float EPSILON = 1e-6f;

        // Compute vectors
        var ab = b - a;
        var ac = c - a;
        var ap = p - a;

        // Compute normal to get dominant axis
        var normal = Vector3.Cross(ab, ac);
        var normalLengthSq = Vector3.Dot(normal, normal);

        // Check for degenerate triangle
        if (normalLengthSq < EPSILON * EPSILON)
        {
            return false;
        }

        // Use the largest component of normal to choose projection plane
        var absNormal = Vector3.Abs(normal);
        var dominantAxis = 0;
        if (absNormal.Y > absNormal.X)
        {
            dominantAxis = 1;
        }
        if (absNormal.Z > absNormal[dominantAxis])
        {
            dominantAxis = 2;
        }

        // Project onto the most stable plane
        var u = dominantAxis == 0 ? 1 : 0;
        var v = dominantAxis == 2 ? 1 : 2;

        // Compute area of triangle
        var areaABC = ab[u] * ac[v] - ab[v] * ac[u];
        if (MathF.Abs(areaABC) < EPSILON)
        {
            return false;
        }

        // Compute barycentric coordinates using consistent winding
        var areaABP = ab[u] * ap[v] - ab[v] * ap[u];
        var areaACP = ap[u] * ac[v] - ap[v] * ac[u];

        var w1 = areaABP / areaABC;
        var w2 = areaACP / areaABC;
        var w0 = 1 - w1 - w2;

        // Test if point is inside triangle
        return w0 >= -EPSILON && w1 >= -EPSILON && w2 >= -EPSILON;
    }

<<<<<<< HEAD

    private static TraceResult AABBTraceMesh1(AABBTraceContext trace, PhysicsMeshData mesh)
    {
        Span<(Node Node, int Index)> stack = stackalloc (Node Node, int Index)[STACK_SIZE];
        var stackCount = 0;
        stack[stackCount++] = (mesh.PhysicsTree[0], 0);

        var closestHit = new TraceResult();

        var ray = new RayTraceContext(trace.Origin, trace.End);

        //we just need to check what BVH nodes intersect with this first
        AABB traceAABB = new AABB(trace.Origin - trace.HalfExtents, trace.Origin + trace.HalfExtents);

        while (stackCount > 0)
        {
            var nodeWithIndex = stack[--stackCount];
            var node = nodeWithIndex.Node;


            //much cheaper than doing ray-aabb (?) 
            if (!traceAABB.Intersects(new AABB(node.Min, node.Max)))
            {
                continue;
            }

            if (!RayIntersectsAABB(ray, node.Min - trace.HalfExtents, node.Max + trace.HalfExtents))
            {
                continue;
            }

            if (node.Type != NodeType.Leaf)
            {
                var leftChild = nodeWithIndex.Index + 1;
                var rightChild = nodeWithIndex.Index + (int)node.ChildOffset;

                var rayIsPositive = ray.Direction[(int)node.Type] >= 0;
                var (nearId, farId) = rayIsPositive
                    ? (leftChild, rightChild)
                    : (rightChild, leftChild);

                // Push far node first so near node is processed first (stack is LIFO)
                stack[stackCount++] = new(mesh.PhysicsTree[farId], farId);
                stack[stackCount++] = new(mesh.PhysicsTree[nearId], nearId);
                continue;
            }

            // Process triangles in leaf node
            var count = (int)node.ChildOffset;
            var startIndex = (int)node.TriangleOffset;

            Vector3 hitPoint = new Vector3(0);
            Vector3 hitNormal = new Vector3(0);
            float hitDistance = float.PositiveInfinity;

            for (var i = startIndex; i < startIndex + count; i++)
            {
                var triangle = mesh.Triangles[i];
                var v0 = mesh.VertexPositions[triangle.X];
                var v1 = mesh.VertexPositions[triangle.Y];
                var v2 = mesh.VertexPositions[triangle.Z];

                if (!CornerAgainstTri(trace, v0, v1, v2, ref hitPoint, ref hitNormal, ref hitDistance))
                {
                    continue;
                }

                // Skip if we're already past a closer hit
                if (hitDistance >= closestHit.Distance)
                {
                    continue;
                }

                // Update closest hit
                closestHit = new(true, hitPoint, hitNormal, hitDistance, i);

                // Early out if we hit at the very start
                if (hitDistance < 1e-6f)
                {
                    return closestHit;
                }
            }
        }

        return closestHit;
    }

    private static bool CornerAgainstTri(
        AABBTraceContext trace,
        Vector3 v0, Vector3 v1, Vector3 v2,
        ref Vector3 hitPoint,
        ref Vector3 normal,
        ref float distance)
    {
        //goal: figure out the 1 in 8 corners that can actually hit the tri (its the one whos 3 axis signs is equal to signs(triangle normal) * sign(dot(normal, movedirection))
        //thats the only corner that could collide without having intersection beforehand.

        var edge1 = v1 - v0;
        var edge2 = v2 - v0;
        var triangleNormal = Vector3.Normalize(Vector3.Cross(edge1, edge2));
        Vector3 triNormSign = new Vector3(Math.Sign(triangleNormal.X), Math.Sign(triangleNormal.Y), Math.Sign(triangleNormal.Z));
        Vector3 cornerCoords = trace.Origin + Vector3.Multiply(triNormSign, trace.HalfExtents) * Vector3.Dot(triangleNormal, trace.Direction);

        RayTraceContext ray = new RayTraceContext(cornerCoords, trace.Direction);

        bool DoesHit = RayIntersectsTriangle(ray, v0, v1, v2, out var intersection);

        if (DoesHit)
        {
            normal = triangleNormal;
            distance = intersection.Distance;
            return true;
        }
        return false;
=======
    /// <summary>
    /// Draws an expanded edge for debug visualization
    /// </summary>
    private static void DrawExpandedEdge(List<SimpleVertex> vertices, Vector3 edgeStart, Vector3 edgeEnd, Vector3 triangleNormal, float expansion, bool isInside)
    {
        var edgeDir = Vector3.Normalize(edgeEnd - edgeStart);
        var perpendicular = Vector3.Normalize(Vector3.Cross(triangleNormal, edgeDir));
        
        var color = isInside ? new Color32(1f, 0f, 0f, 1f) : new Color32(0.5f, 0.5f, 0.5f, 1f); // Red if inside, gray if outside
        
        // Draw the expanded edge boundaries
        var offset = perpendicular * expansion;
        ShapeSceneNode.AddLine(vertices, edgeStart + offset, edgeEnd + offset, color);
        ShapeSceneNode.AddLine(vertices, edgeStart - offset, edgeEnd - offset, color);
        
        // Draw connecting lines at ends
        ShapeSceneNode.AddLine(vertices, edgeStart + offset, edgeStart - offset, color);
        ShapeSceneNode.AddLine(vertices, edgeEnd + offset, edgeEnd - offset, color);
    }

    /// <summary>
    /// Draws a sphere for debug visualization of vertex expansion
    /// </summary>
    private static void DrawSphere(List<SimpleVertex> vertices, Vector3 center, float radius, bool isInside)
    {
        var color = isInside ? new Color32(1f, 0f, 0f, 1f) : new Color32(0.5f, 0.5f, 0.5f, 1f); // Red if inside, gray if outside
        var segments = 8;
        var angleStep = MathF.PI * 2f / segments;

        // Draw XY circle
        for (var i = 0; i < segments; i++)
        {
            var angle1 = i * angleStep;
            var angle2 = (i + 1) * angleStep;
            var p1 = center + new Vector3(MathF.Cos(angle1) * radius, MathF.Sin(angle1) * radius, 0);
            var p2 = center + new Vector3(MathF.Cos(angle2) * radius, MathF.Sin(angle2) * radius, 0);
            ShapeSceneNode.AddLine(vertices, p1, p2, color);
        }

        // Draw XZ circle
        for (var i = 0; i < segments; i++)
        {
            var angle1 = i * angleStep;
            var angle2 = (i + 1) * angleStep;
            var p1 = center + new Vector3(MathF.Cos(angle1) * radius, 0, MathF.Sin(angle1) * radius);
            var p2 = center + new Vector3(MathF.Cos(angle2) * radius, 0, MathF.Sin(angle2) * radius);
            ShapeSceneNode.AddLine(vertices, p1, p2, color);
        }

        // Draw YZ circle
        for (var i = 0; i < segments; i++)
        {
            var angle1 = i * angleStep;
            var angle2 = (i + 1) * angleStep;
            var p1 = center + new Vector3(0, MathF.Cos(angle1) * radius, MathF.Sin(angle1) * radius);
            var p2 = center + new Vector3(0, MathF.Cos(angle2) * radius, MathF.Sin(angle2) * radius);
            ShapeSceneNode.AddLine(vertices, p1, p2, color);
        }
>>>>>>> b776cee2
    }
}<|MERGE_RESOLUTION|>--- conflicted
+++ resolved
@@ -760,7 +760,6 @@
         return w0 >= -EPSILON && w1 >= -EPSILON && w2 >= -EPSILON;
     }
 
-<<<<<<< HEAD
 
     private static TraceResult AABBTraceMesh1(AABBTraceContext trace, PhysicsMeshData mesh)
     {
@@ -875,7 +874,8 @@
             return true;
         }
         return false;
-=======
+    }
+
     /// <summary>
     /// Draws an expanded edge for debug visualization
     /// </summary>
@@ -934,6 +934,5 @@
             var p2 = center + new Vector3(0, MathF.Cos(angle2) * radius, MathF.Sin(angle2) * radius);
             ShapeSceneNode.AddLine(vertices, p1, p2, color);
         }
->>>>>>> b776cee2
     }
 }