using System;
using System.Numerics;
using System.Collections.Generic;
using OpenTK.Graphics.OpenGL;
using GUI.Utils;

namespace GUI.Types.Renderer
{
    class Shader
    {
        public string Name { get; set; }
        public int Program { get; set; }
        public IReadOnlyDictionary<string, byte> Parameters { get; init; }
        public List<string> RenderModes { get; init; }

        private Dictionary<string, int> Uniforms { get; } = new Dictionary<string, int>();

        public int GetUniformLocation(string name)
        {
            if (Uniforms.TryGetValue(name, out var value))
            {
                return value;
            }

            value = GL.GetUniformLocation(Program, name);

            Uniforms[name] = value;

            return value;
        }

<<<<<<< HEAD
        // One caviat for these functions: they MUST be used when this shader is the active program.
        public bool SetUniform1(string name, float value)
        {
            var uniformLocation = GetUniformLocation(name);

=======
        public void SetUniform1(string name, float value)
        {
            var uniformLocation = GetUniformLocation(name);
>>>>>>> a7a45a98
            if (uniformLocation > -1)
            {
                GL.Uniform1(uniformLocation, value);
            }
<<<<<<< HEAD

            return uniformLocation > -1;
        }
        public bool SetUniform1(string name, bool value)
        {
            var uniformLocation = GetUniformLocation(name);

            if (uniformLocation > -1)
            {
                GL.Uniform1(uniformLocation, value ? 1 : 0);
            }

            return uniformLocation > -1;
        }
        public bool SetUniform1(string name, int value)
        {
            var uniformLocation = GetUniformLocation(name);

=======
        }

        public void SetUniform1(string name, int value)
        {
            var uniformLocation = GetUniformLocation(name);
>>>>>>> a7a45a98
            if (uniformLocation > -1)
            {
                GL.Uniform1(uniformLocation, value);
            }
<<<<<<< HEAD

            return uniformLocation > -1;
        }
        public bool SetUniform1(string name, uint value)
        {
            var uniformLocation = GetUniformLocation(name);

=======
        }

        public void SetUniform1(string name, uint value)
        {
            var uniformLocation = GetUniformLocation(name);
>>>>>>> a7a45a98
            if (uniformLocation > -1)
            {
                GL.Uniform1(uniformLocation, value);
            }
<<<<<<< HEAD

            return uniformLocation > -1;
        }
        public bool SetUniform2(string name, Vector2 value)
        {
            var uniformLocation = GetUniformLocation(name);

=======
        }

        public void SetUniform2(string name, Vector2 value)
        {
            var uniformLocation = GetUniformLocation(name);
>>>>>>> a7a45a98
            if (uniformLocation > -1)
            {
                GL.Uniform2(uniformLocation, value.ToOpenTK());
            }
<<<<<<< HEAD

            return uniformLocation > -1;
        }
        public bool SetUniform3(string name, Vector3 value)
        {
            var uniformLocation = GetUniformLocation(name);

=======
        }

        public void SetUniform3(string name, Vector3 value)
        {
            var uniformLocation = GetUniformLocation(name);
>>>>>>> a7a45a98
            if (uniformLocation > -1)
            {
                GL.Uniform3(uniformLocation, value.ToOpenTK());
            }
<<<<<<< HEAD

            return uniformLocation > -1;
        }
        public bool SetUniform4(string name, Vector4 value)
        {
            var uniformLocation = GetUniformLocation(name);

=======
        }

        public void SetUniform4(string name, Vector4 value)
        {
            var uniformLocation = GetUniformLocation(name);
>>>>>>> a7a45a98
            if (uniformLocation > -1)
            {
                GL.Uniform4(uniformLocation, value.ToOpenTK());
            }
<<<<<<< HEAD

            return uniformLocation > -1;
        }
        public bool SetUniform4Array(string name, int count, float[] value)
        {
            var uniformLocation = GetUniformLocation(name);

=======
        }

        public void SetUniform4Array(string name, int count, float[] value)
        {
            var uniformLocation = GetUniformLocation(name);
>>>>>>> a7a45a98
            if (uniformLocation > -1)
            {
                GL.Uniform4(uniformLocation, count, value);
            }
<<<<<<< HEAD

            return uniformLocation > -1;
        }

        public bool SetUniform4x4(string name, Matrix4x4 value, bool transpose = false)
=======
        }

        public void SetUniform4x4(string name, Matrix4x4 value, bool transpose = false)
>>>>>>> a7a45a98
        {
            var uniformLocation = GetUniformLocation(name);
            if (uniformLocation > -1)
            {
                var matrix = value.ToOpenTK();
<<<<<<< HEAD

                GL.UniformMatrix4(uniformLocation, transpose, ref matrix);
            }

            return uniformLocation > -1;
=======
                GL.UniformMatrix4(uniformLocation, transpose, ref matrix);
            }
>>>>>>> a7a45a98
        }

        public bool SetTexture(int slot, string name, int texture, TextureTarget target = TextureTarget.Texture2D)
        {
            var uniformLocation = GetUniformLocation(name);
<<<<<<< HEAD

            if (uniformLocation > -1)
            {
                //Console.WriteLine($"Uniform Location {name}, slot {slot} (ID {texture}): {uniformLocation}");
                GL.ActiveTexture(TextureUnit.Texture0 + slot);
                GL.BindTexture(target, texture);
                GL.Uniform1(uniformLocation, slot);
            }

            return uniformLocation > -1;
        }

        private bool hasBeenValidated { get; set; }
        public void Validate()
        {
            if (!hasBeenValidated)
            {
                GL.ValidateProgram(Program);
                GL.GetProgram(Program, GetProgramParameterName.ValidateStatus, out var validateStatus);

                if (validateStatus != 1)
                {
                    GL.GetProgramInfoLog(Program, out var programLog);
                    throw new InvalidProgramException($"Error validating shader \"{Name}\": {programLog}");
                }
                hasBeenValidated = true;
            }
=======
            if (uniformLocation < 0)
            {
                return false;
            }

            GL.ActiveTexture(TextureUnit.Texture0 + slot);
            GL.BindTexture(target, texture);
            GL.Uniform1(uniformLocation, slot);

            return true;
>>>>>>> a7a45a98
        }
    }
}<|MERGE_RESOLUTION|>--- conflicted
+++ resolved
@@ -29,206 +29,82 @@
             return value;
         }
 
-<<<<<<< HEAD
-        // One caviat for these functions: they MUST be used when this shader is the active program.
-        public bool SetUniform1(string name, float value)
-        {
-            var uniformLocation = GetUniformLocation(name);
-
-=======
         public void SetUniform1(string name, float value)
         {
             var uniformLocation = GetUniformLocation(name);
->>>>>>> a7a45a98
             if (uniformLocation > -1)
             {
                 GL.Uniform1(uniformLocation, value);
             }
-<<<<<<< HEAD
-
-            return uniformLocation > -1;
-        }
-        public bool SetUniform1(string name, bool value)
-        {
-            var uniformLocation = GetUniformLocation(name);
-
-            if (uniformLocation > -1)
-            {
-                GL.Uniform1(uniformLocation, value ? 1 : 0);
-            }
-
-            return uniformLocation > -1;
-        }
-        public bool SetUniform1(string name, int value)
-        {
-            var uniformLocation = GetUniformLocation(name);
-
-=======
         }
 
         public void SetUniform1(string name, int value)
         {
             var uniformLocation = GetUniformLocation(name);
->>>>>>> a7a45a98
             if (uniformLocation > -1)
             {
                 GL.Uniform1(uniformLocation, value);
             }
-<<<<<<< HEAD
-
-            return uniformLocation > -1;
-        }
-        public bool SetUniform1(string name, uint value)
-        {
-            var uniformLocation = GetUniformLocation(name);
-
-=======
         }
 
         public void SetUniform1(string name, uint value)
         {
             var uniformLocation = GetUniformLocation(name);
->>>>>>> a7a45a98
             if (uniformLocation > -1)
             {
                 GL.Uniform1(uniformLocation, value);
             }
-<<<<<<< HEAD
-
-            return uniformLocation > -1;
-        }
-        public bool SetUniform2(string name, Vector2 value)
-        {
-            var uniformLocation = GetUniformLocation(name);
-
-=======
         }
 
         public void SetUniform2(string name, Vector2 value)
         {
             var uniformLocation = GetUniformLocation(name);
->>>>>>> a7a45a98
             if (uniformLocation > -1)
             {
                 GL.Uniform2(uniformLocation, value.ToOpenTK());
             }
-<<<<<<< HEAD
-
-            return uniformLocation > -1;
-        }
-        public bool SetUniform3(string name, Vector3 value)
-        {
-            var uniformLocation = GetUniformLocation(name);
-
-=======
         }
 
         public void SetUniform3(string name, Vector3 value)
         {
             var uniformLocation = GetUniformLocation(name);
->>>>>>> a7a45a98
             if (uniformLocation > -1)
             {
                 GL.Uniform3(uniformLocation, value.ToOpenTK());
             }
-<<<<<<< HEAD
-
-            return uniformLocation > -1;
-        }
-        public bool SetUniform4(string name, Vector4 value)
-        {
-            var uniformLocation = GetUniformLocation(name);
-
-=======
         }
 
         public void SetUniform4(string name, Vector4 value)
         {
             var uniformLocation = GetUniformLocation(name);
->>>>>>> a7a45a98
             if (uniformLocation > -1)
             {
                 GL.Uniform4(uniformLocation, value.ToOpenTK());
             }
-<<<<<<< HEAD
-
-            return uniformLocation > -1;
-        }
-        public bool SetUniform4Array(string name, int count, float[] value)
-        {
-            var uniformLocation = GetUniformLocation(name);
-
-=======
         }
 
         public void SetUniform4Array(string name, int count, float[] value)
         {
             var uniformLocation = GetUniformLocation(name);
->>>>>>> a7a45a98
             if (uniformLocation > -1)
             {
                 GL.Uniform4(uniformLocation, count, value);
             }
-<<<<<<< HEAD
-
-            return uniformLocation > -1;
-        }
-
-        public bool SetUniform4x4(string name, Matrix4x4 value, bool transpose = false)
-=======
         }
 
         public void SetUniform4x4(string name, Matrix4x4 value, bool transpose = false)
->>>>>>> a7a45a98
         {
             var uniformLocation = GetUniformLocation(name);
             if (uniformLocation > -1)
             {
                 var matrix = value.ToOpenTK();
-<<<<<<< HEAD
-
                 GL.UniformMatrix4(uniformLocation, transpose, ref matrix);
             }
-
-            return uniformLocation > -1;
-=======
-                GL.UniformMatrix4(uniformLocation, transpose, ref matrix);
-            }
->>>>>>> a7a45a98
         }
 
         public bool SetTexture(int slot, string name, int texture, TextureTarget target = TextureTarget.Texture2D)
         {
             var uniformLocation = GetUniformLocation(name);
-<<<<<<< HEAD
-
-            if (uniformLocation > -1)
-            {
-                //Console.WriteLine($"Uniform Location {name}, slot {slot} (ID {texture}): {uniformLocation}");
-                GL.ActiveTexture(TextureUnit.Texture0 + slot);
-                GL.BindTexture(target, texture);
-                GL.Uniform1(uniformLocation, slot);
-            }
-
-            return uniformLocation > -1;
-        }
-
-        private bool hasBeenValidated { get; set; }
-        public void Validate()
-        {
-            if (!hasBeenValidated)
-            {
-                GL.ValidateProgram(Program);
-                GL.GetProgram(Program, GetProgramParameterName.ValidateStatus, out var validateStatus);
-
-                if (validateStatus != 1)
-                {
-                    GL.GetProgramInfoLog(Program, out var programLog);
-                    throw new InvalidProgramException($"Error validating shader \"{Name}\": {programLog}");
-                }
-                hasBeenValidated = true;
-            }
-=======
             if (uniformLocation < 0)
             {
                 return false;
@@ -239,7 +115,6 @@
             GL.Uniform1(uniformLocation, slot);
 
             return true;
->>>>>>> a7a45a98
         }
     }
 }