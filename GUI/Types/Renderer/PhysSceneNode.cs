using System.Linq;
using ValveResourceFormat.IO;
using ValveResourceFormat.ResourceTypes;
using ValveResourceFormat.Serialization;

namespace GUI.Types.Renderer
{
    class PhysSceneNode : ShapeSceneNode
    {
<<<<<<< HEAD
=======
        // sphere/capsule constants
        private const int Segments = 8;
        private const int Bands = 5;

        public override bool LayerEnabled => Enabled && base.LayerEnabled;
>>>>>>> 0b36f0e9
        public bool Enabled { get; set; }
        public string PhysGroupName { get; set; }

        public PhysSceneNode(Scene scene, List<SimpleVertex> verts, List<int> inds) : base(scene, verts, inds)
        {
        }


        public static IEnumerable<PhysSceneNode> CreatePhysSceneNodes(Scene scene, PhysAggregateData phys, string fileName)
        {
            var groupCount = phys.CollisionAttributes.Count;
            var verts = new List<SimpleVertex>[groupCount];
            var inds = new List<int>[groupCount];
            var boundingBoxes = new AABB[groupCount];
            var boundingBoxInitted = new bool[groupCount];

            for (var i = 0; i < groupCount; i++)
            {
                verts[i] = [];
                inds[i] = [];
            }

            var bindPose = phys.BindPose;
            //m_boneParents

            for (var p = 0; p < phys.Parts.Length; p++)
            {
                var shape = phys.Parts[p].Shape;
                //var partCollisionAttributeIndex = phys.Parts[p].CollisionAttributeIndex;

                // Spheres
                foreach (var sphere in shape.Spheres)
                {
                    var collisionAttributeIndex = sphere.CollisionAttributeIndex;
                    //var surfacePropertyIndex = capsule.SurfacePropertyIndex;
                    var center = sphere.Shape.Center;
                    var radius = sphere.Shape.Radius;

                    if (bindPose.Length != 0)
                    {
                        center = Vector3.Transform(center, bindPose[p]);
                    }

                    AddSphere(verts[collisionAttributeIndex], inds[collisionAttributeIndex], center, radius, new(1f, 1f, 0f, 0.3f));

                    var bbox = new AABB(center + new Vector3(radius),
                                        center - new Vector3(radius));

                    if (!boundingBoxInitted[collisionAttributeIndex])
                    {
                        boundingBoxInitted[collisionAttributeIndex] = true;
                        boundingBoxes[collisionAttributeIndex] = bbox;
                    }
                    else
                    {
                        boundingBoxes[collisionAttributeIndex] = boundingBoxes[collisionAttributeIndex].Union(bbox);
                    }
                }

                // Capsules
                foreach (var capsule in shape.Capsules)
                {
                    var collisionAttributeIndex = capsule.CollisionAttributeIndex;
                    //var surfacePropertyIndex = capsule.SurfacePropertyIndex;
                    var center = capsule.Shape.Center;
                    var radius = capsule.Shape.Radius;

                    if (bindPose.Length != 0)
                    {
                        center[0] = Vector3.Transform(center[0], bindPose[p]);
                        center[1] = Vector3.Transform(center[1], bindPose[p]);
                    }

                    AddCapsule(verts[collisionAttributeIndex], inds[collisionAttributeIndex], center[0], center[1], radius, new(1f, 1f, 0f, 0.3f));
                    foreach (var cn in center)
                    {
                        var bbox = new AABB(cn + new Vector3(radius),
                                             cn - new Vector3(radius));

                        if (!boundingBoxInitted[collisionAttributeIndex])
                        {
                            boundingBoxInitted[collisionAttributeIndex] = true;
                            boundingBoxes[collisionAttributeIndex] = bbox;
                        }
                        else
                        {
                            boundingBoxes[collisionAttributeIndex] = boundingBoxes[collisionAttributeIndex].Union(bbox);
                        }
                    }
                }

                // Hulls
                foreach (var hull in shape.Hulls)
                {
                    var collisionAttributeIndex = hull.CollisionAttributeIndex;
                    //var surfacePropertyIndex = capsule.SurfacePropertyIndex;
                    var baseVertex = verts[collisionAttributeIndex].Count;

                    var vertexPositions = hull.Shape.GetVertexPositions();

                    verts[collisionAttributeIndex].EnsureCapacity(baseVertex + vertexPositions.Length);

                    foreach (var v in vertexPositions)
                    {
                        var vec = v;
                        if (bindPose.Length != 0)
                        {
                            vec = Vector3.Transform(vec, bindPose[p]);
                        }

                        //color red
                        verts[collisionAttributeIndex].Add(new(vec, new(1f, 0f, 0f, 0.3f)));
                    }

                    var faces = hull.Shape.GetFaces();
                    var edges = hull.Shape.GetEdges();

                    inds[collisionAttributeIndex].EnsureCapacity(inds[collisionAttributeIndex].Count + faces.Length * 6); // TODO: This doesn't account for edges

                    foreach (var face in faces)
                    {
                        var startEdge = face.Edge;

                        for (var edge = edges[startEdge].Next; edge != startEdge;)
                        {
                            var nextEdge = edges[edge].Next;

                            if (nextEdge == startEdge)
                            {
                                break;
                            }

                            AddTriangle(
                                inds[collisionAttributeIndex],
                                baseVertex,
                                edges[startEdge].Origin,
                                edges[edge].Origin,
                                edges[nextEdge].Origin);

                            edge = nextEdge;
                        }
                    }

                    var bbox = new AABB(hull.Shape.Min, hull.Shape.Max);

                    if (!boundingBoxInitted[collisionAttributeIndex])
                    {
                        boundingBoxInitted[collisionAttributeIndex] = true;
                        boundingBoxes[collisionAttributeIndex] = bbox;
                    }
                    else
                    {
                        boundingBoxes[collisionAttributeIndex] = boundingBoxes[collisionAttributeIndex].Union(bbox);
                    }
                }

                // Meshes
                foreach (var mesh in shape.Meshes)
                {
                    var collisionAttributeIndex = mesh.CollisionAttributeIndex;
                    //var surfacePropertyIndex = capsule.SurfacePropertyIndex;

                    var baseVertex = verts[collisionAttributeIndex].Count;

                    var triangles = mesh.Shape.GetTriangles();
                    var vertices = mesh.Shape.GetVertices();

                    // meshes can be large, so ensure capacity up front
                    verts[collisionAttributeIndex].EnsureCapacity(baseVertex + vertices.Length);
                    inds[collisionAttributeIndex].EnsureCapacity(inds[collisionAttributeIndex].Count + triangles.Length * 6);

                    foreach (var vec in vertices)
                    {
                        var v = vec;
                        if (bindPose.Length != 0)
                        {
                            v = Vector3.Transform(vec, bindPose[p]);
                        }

                        //color blue
                        verts[collisionAttributeIndex].Add(new(v, new(0f, 0f, 1f, 0.3f)));
                    }

                    foreach (var tri in triangles)
                    {
                        AddTriangle(inds[collisionAttributeIndex], baseVertex, tri.X, tri.Y, tri.Z);
                    }

                    var bbox = new AABB(mesh.Shape.Min, mesh.Shape.Max);

                    if (!boundingBoxInitted[collisionAttributeIndex])
                    {
                        boundingBoxInitted[collisionAttributeIndex] = true;
                        boundingBoxes[collisionAttributeIndex] = bbox;
                    }
                    else
                    {
                        boundingBoxes[collisionAttributeIndex] = boundingBoxes[collisionAttributeIndex].Union(bbox);
                    }
                }
            }

            var nodes = phys.CollisionAttributes.Select((attributes, i) =>
            {
                if (verts.Length == 0) // TODO: Remove this
                {
                    return null;
                }

                var tags = attributes.GetArray<string>("m_InteractAsStrings") ?? attributes.GetArray<string>("m_PhysicsTagStrings");
                var group = attributes.GetStringProperty("m_CollisionGroupString");

                var tooltexture = MapExtract.GetToolTextureShortenedName_ForInteractStrings(new HashSet<string>(tags));

                var name = string.Empty;

                if (group != null)
                {
                    if (group.Equals("default", StringComparison.OrdinalIgnoreCase))
                    {
                        name = $"- default";
                    }
                    else if (!group.Equals("conditionallysolid", StringComparison.OrdinalIgnoreCase))
                    {
                        name = group;
                    }
                }

                if (tags.Length > 0)
                {
                    name = $"[{string.Join(", ", tags)}]" + name;
                }

                if (tooltexture != "nodraw")
                {
                    name = $"- {tooltexture} {name}";
                }

                var physSceneNode = new PhysSceneNode(scene, verts[i], inds[i])
                {
                    Name = fileName,
                    PhysGroupName = name,
                    LocalBoundingBox = boundingBoxes[i],
                };

                return physSceneNode;
            }).ToArray();
            return nodes;
        }

        public override void Render(Scene.RenderContext context)
        {
<<<<<<< HEAD
            if (!Enabled)
=======
            if (context.RenderPass != RenderPass.Translucent)
>>>>>>> 0b36f0e9
            {
                return;
            }
            base.Render(context);
        }

        public override void Update(Scene.UpdateContext context)
        {

        }
    }
}<|MERGE_RESOLUTION|>--- conflicted
+++ resolved
@@ -7,14 +7,7 @@
 {
     class PhysSceneNode : ShapeSceneNode
     {
-<<<<<<< HEAD
-=======
-        // sphere/capsule constants
-        private const int Segments = 8;
-        private const int Bands = 5;
-
         public override bool LayerEnabled => Enabled && base.LayerEnabled;
->>>>>>> 0b36f0e9
         public bool Enabled { get; set; }
         public string PhysGroupName { get; set; }
 
@@ -265,19 +258,6 @@
             return nodes;
         }
 
-        public override void Render(Scene.RenderContext context)
-        {
-<<<<<<< HEAD
-            if (!Enabled)
-=======
-            if (context.RenderPass != RenderPass.Translucent)
->>>>>>> 0b36f0e9
-            {
-                return;
-            }
-            base.Render(context);
-        }
-
         public override void Update(Scene.UpdateContext context)
         {
 
